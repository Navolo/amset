# coding: utf-8
from __future__ import absolute_import

import cProfile
import json
import os
import time
import warnings
from collections import OrderedDict
from copy import deepcopy
from itertools import count
from math import log, pi
from multiprocessing import cpu_count
from os.path import join as path_join
from pprint import pformat
from pstats import Stats
from sys import stdout

import numpy as np
from monty.json import MontyEncoder, MSONable, MontyDecoder
from monty.serialization import dumpfn, loadfn
from scipy.interpolate import griddata

from amset.logging import LoggableMixin
from amset.scattering.elastic import (
    IonizedImpurityScattering, AcousticDeformationScattering,
    PiezoelectricScattering, DislocationScattering)
from amset.utils.analytical_band_from_bzt1 import Analytical_bands
from amset.utils.band_interpolation import interpolate_bs, get_energy_args, \
    get_bs_extrema, get_dos_boltztrap2
from amset.utils.band_parabolic import get_dos_from_parabolic_bands, \
    get_parabolic_energy
from amset.utils.band_structure import get_bindex_bspin, \
    remove_duplicate_kpoints, \
    get_closest_k, generate_adaptive_kmesh, get_band_orbital_contributions
from amset.utils.constants import hbar, m_e, A_to_m, m_to_cm, A_to_nm, e, k_B, \
    epsilon_0, default_small_E, dTdz, sq3
from amset.utils.general import norm, cos_angle, remove_from_grid, get_angle, \
    sort_angles, AmsetError, get_tp
from amset.utils.k_integration import generate_k_mesh_axes, create_grid, \
    array_to_kgrid, normalize_array
from amset.plotting import get_amset_plots
from amset.utils.transport import f0, df0de, fermi_integral, calculate_sio, \
    free_e_dos
from amset.valley import Valley
from pymatgen.electronic_structure.boltztrap import BoltztrapRunner
from pymatgen.io.vasp import Vasprun, Spin, Kpoints
from pymatgen.symmetry.analyzer import SpacegroupAnalyzer

try:
    from BoltzTraP2 import sphere, fite
    from pymatgen.electronic_structure.boltztrap2 import BandstructureLoader
except ImportError:
    warnings.warn(
        'BoltzTraP2 not imported; "boltztrap2" interpolation not available.')

__author__ = "Alireza Faghaninia, Alex Ganose, Jason Frost, Anubhav Jain"
__copyright__ = "Copyright 2017, HackingMaterials"
__version__ = "0.1.0"
__maintainer__ = "Alex Ganose"
__email__ = "aganose@lbl.gov"
__status__ = "Development"

_doping_names = {"n": "conduction band(s)", "p": "valence band(s)"}
_inst_args = ['kgrid0', 'egrid0', 'kgrid_tp', 'cbm_vbm', 'mobility',
              'seebeck', 'elastic_scats', 'inelastic_scats', 'Efrequency0']


class Amset(MSONable, LoggableMixin):
    """ Runs Amset on a pymatgen from a VASP run (i.e. vasprun.xml). Amset is
    an ab initio model for calculating the mobility and Seebeck coefficient
    using Bolƒtzmann transport equation (BTE). The band structure in the
    Brilluin zone (BZ) is extracted from vasprun.xml to calculate the group
    velocity and transport properties in presence of various scattering
    mechanisms.

    Currently the following scattering mechanisms with their corresponding
    three-letter abbreviations implemented are: ionized impurity scattering (
    IMP), acoustic phonon deformation potential (ACD), piezoelectric (PIE),
    and charged dislocation scattering (DIS). Also, longitudinal polar
    optical phonon (POP) in implemented as an inelastic scattering mechanism
    that can alter the electronic distribution (the reason BTE has to be
    solved explicitly; for more information, see references [R, A]).

    You can control the level of theory via various inputs. For example,
    by assuming that the band structure is isotropic at the surrounding point
    of each k-point (i.e. bs_is_isotropic == True), one can significantly
    reduce the computational effort otherwise needed for accurate numerical
    integration of the scatterings.

    A small comment on the structure of this code: the calculations are done
    and stored in two main dictionary type variable called kgrid and egrid.
    kgrid contains all calculations that are done in k-space meaning that for
    each k-point and each band that is included there is a
    number/vector/property stored. On the other hand, the egrid is everything
    in energy scale hence we have number/vector/property stored at each
    energy point.

    References:
        [R]: D. L. Rode, Low-Field Electron Transport, Elsevier, 1975, vol. 10.,
            DOI: 10.1016/S0080-8784(08)60331-2
        [A]: A. Faghaninia, C. S. Lo and J. W. Ager, Phys. Rev. B, "Ab initio
            electronic transport model with explicit solution to the linearized
            Boltzmann transport equation" 2015, 91(23), 5100.,
            DOI: 10.1103/PhysRevB.91.235123
        [Q]: B. K. Ridley, Quantum Processes in Semiconductors, oxford
            university press, Oxford, 5th edn., 2013.
            DOI: 10.1093/acprof:oso/9780199677214.001.0001

    Args:
        calc_dir (str): Where Amset will be running.
        material_params (dict, required): material parameters; current options:

            "epsilon_s" (float>0, required): static dielectric constant
            "epsilon_inf" (float>0): high-frequency dielectric constant
            "C_el" (float>0): average elastic constant in GPa only used by ACD
            "P_PIE" (float>0): piezoelectric coefficient only used by PIE
            "E_D" (float>0 or {"n": float, "p": float}): CBM/VBM acoustic phonon
                deformation potential constant in eV; only used by ACD
            "N_dis" (float>0): charged linear discloation concentration only
                used by DIS. Units: 1/cm2 (# of dislocations in unit thickness)
            "user_bandgap" (float): the target band gap set artificially.
            "scissor" (float): amount of artificial change to the electronic
                band gap in eV; ignored if user_bandgap is set.
            "donor_charge" (int): the charge of the shallow donors (e.g. 2)
                defaults to 1
            "acceptor_charge" (int): the charge of the shallow acceptors
                defaults to 1
            "dislocations_charge" (int): absolute value of the charge of the
                linear dislocations; defaults to 1
            "important_points" (dict): the important band extrema dominating the
                transport; defaults to None to automatically find those points.
                examples: None or {'n': [[0.0, 0.0, 0.0], [0.5, 0.5, 0.5]],
                                   'p': [[0.0, 0.0, 0.0]]}
            "W_POP" (float): Longitudinal polar optical phonon frequency in THz
                at the k-point where the CBM/VBM is located

            example of material_params: {"epsilon_s": 10.3, "user_bandgap": 1.}
        model_params (dict): parameters related to the model and the
            formulation:

            - "bs_is_isotropic" (bool): whether to use isotropic band
              formulation note that True is recommended as it is much faster
              than the anisotropic formulation while still captures some
              anisotropy. However, some details of anisotropic band may be lost
              in which case set to False.
            - "elastic_scats" ([str]): list of elastic scattering mechanisms to
              be include; for example: ["ACD", "IMP", "PIE"]
            - "inelastic_scats" ([str]): list of inelastic scattering mechanisms
               to be included; for example: ["POP"]
            - "parabolic_bands" (None or list): None is recommended; otherwise
              set to simulate a band structure with one or multiple parabolic
              bands; For example, [[[[0.0, 0.0, 0.0], [0.0, 0.09]]]] denotes
              a single parabolic band, with a single extremum at
              Gamma ([0, 0, 0]) that is 0.0 eV above/below the CBM/VBM and
              has an effective mass of 0.09. Coordinates are fractional. For
              more information see the docs for get_parabolic_energy function.

        performance_params (dict): parameters related to convergence, speed,
            etc; the options are:

            - "dE_min" (float): minimum energy difference differentiated in the
              energy grid (egrid); essentially the resolution of the egrid
            - "Ecut" (float or {"n": float, "p": float}): energy cutoff from the
              CBM/VBM beyond which the band structure is ignored.
            - "dos_bwidth" (float): the bandwidth (in eV) used for calculating
              the density of states (DOS)
            - "dos_kdensity" (int > 100): the uniform k-point density for DOS
            - "BTE_iters" (int>3): the number of iterations in solving the
              linearized Boltzmann Transport Equation (BTE)
            - "max_nbands" (None, int>=1): the maximum number of bands included;
              set None for autmatic determination bands on the Ecut.
            - "max_normk0" (float): the cutoff in reciprocal space from a given
              extremum in units of 1/nm
            - "max_nvalleys (None or int>=1): the maximum number of valleys
              included in each band. Set to None for automatic setting.
            - "n_jobs" (int>=1): the number of jobs in parallelization.
              Currently, it is only relevant to interpolation method of
              "boltztrap1"
            - "interpolation" (str): the band structure interpolation method.
              Current options are "boltztrap1" and "boltztrap2".

        dopings ([float]): list of input carrier concentrations; c<0 for
            electrons and c>0 for holes
        temperatures ([float]): input temperatures (T) in Kelvin.
        integration (str): 'e' or 'k'. Currently only e or integration of
            properties in the energy-scale is supported
        logger (Logger, bool): A custom logger object to use for logging.
            Alternatively, if set to True, the default automatminer logger will
            be used. If set to False, then no logging will occur.
        log_level (int): e.g. logging.DEBUG; set logging.ERROR to turn off
            the logging
        timeout_hours (float): timeout_hours in hours. If Amset takes longer
            than this, the calculations will stop. However, if transport
            properties are already calculated, the postprocessing (e.g. write to
            file) might violate this timeout_hours.

    Returns:
        (None): results are accessible through various methods such as the
        logged result (on the screen or the logfile), or through the following
        methods::

            Amset.to_csv(): transport properties at different c&T
            Amset.as_dict(): most commonly used attributes as python dictionary
            Amset.grids_to_json(): details of relaxation time, scattering rates,
                group velocities, etc in both kgrid and egrid
            Amset.to_file(): writes everything to a json file to be used again
                later (via Amset.from_file() e.g. for plotting). to_file is
                more complete than grids_to_json and is readable by from_file
            Amset.plot(): convenience function to plot the mobilities, energy,
                perturbation function, scattering rates, etc.
     """

    def __init__(self, band_structure, num_electrons, material_params,
                 calc_dir=None,
                 model_params=None, performance_params=None,
                 dopings=None, temperatures=None, integration='e', logger=True,
                 log_level=None, timeout_hours=48):

        self._logger = self.get_logger(logger, level=log_level)
        self._log_level = log_level

        if integration == 'k':
            self.logger.warning(
                "k-integration is not fully implemented! The results may be"
                "unreliable, especially for non-cubic systems. 'e'-integration "
                "is recommended.")
        elif integration != 'e':
            self.log_raise(ValueError, 'Only "e" integration supported.')

        if band_structure.is_metal():
            self.log_raise(ValueError, 'Band structure is metallic. This is not'
                                       'supported by AMSET.')

        self.band_structure = band_structure
        self.nbands = self.band_structure.nb_bands
        self.num_electrons = num_electrons

        # TODO use these rather than set material params etc.
        self._material_params = deepcopy(material_params)
        self._model_params = deepcopy(model_params)
        self._performance_params = deepcopy(performance_params)

        self.structure = band_structure.structure
        self.calc_dir = calc_dir if calc_dir else '.'
        self.dopings = list(map(int, dopings)) if dopings else [-1e20, 1e20]
        self.all_types = list(set([get_tp(c) for c in self.dopings]))
        self.temperatures = list(map(int, temperatures)) if temperatures else \
            [300, 600]
        self.integration = integration
        self.timeout_hours = timeout_hours * 3600.0
        self.kpoints = [k.frac_coords for k in band_structure.kpoints]
        self.cartesian_kpoints = np.array([self.get_cartesian_coords(k)
                                           for k in self.kpoints]) / A_to_nm
        self.rotations = SpacegroupAnalyzer(
            self.structure).get_symmetry_dataset()['rotations']

        self.set_model_params(model_params)
        self.set_material_params(material_params)
        self.set_performance_params(performance_params)

        self.interp_params = None
        if self.interpolation == "boltztrap2":
<<<<<<< HEAD
            bz2_data = BandstructureLoader(band_structure, num_electrons)
=======
            bz2_data = BandstructureLoader(
                band_structure, structure=band_structure.structure,
                nelect=num_electrons)
>>>>>>> 373e8c5d
            equivalences = sphere.get_equivalences(atoms=bz2_data.atoms,
                                                   nkpt=len(
                                                       bz2_data.kpoints) * 5,
                                                   magmom=None)
            lattvec = bz2_data.get_lattvec()
            coeffs = fite.fitde3D(bz2_data, equivalences)
            self.interp_params = (equivalences, lattvec, coeffs)

        cbm = band_structure.get_cbm()
        vbm = band_structure.get_vbm()
        eigs = np.array([self.band_structure.bands[s] for s in Spin
                         if s in self.band_structure.bands])
        self.dos_emin = np.min(eigs)
        self.dos_emax = np.max(eigs)

        self.dft_gap = cbm["energy"] - vbm["energy"]
        self.offset_from_vrun = {'n': 0.0, 'p': 0.0}

        if self.user_bandgap:
            if self.scissor != 0.0:
                self.logger.warning("user_bandgap and scissor are both set, "
                                    "overriding scissor.")
            self.scissor = self.user_bandgap - self.dft_gap
            self.logger.info('scissor is set to {}'.format(self.scissor))

        # I think we add 1 to band indicies to be consistent with BoltzTraP?
        cbm_vbm = {"n": {"kpoint": self.kpoints[cbm["kpoint_index"][0]],
                         "energy": cbm["energy"],
                         "bidx": get_bindex_bspin(vbm, is_cbm=False)[0] + 2,
                         "included": 0,
                         "eff_mass_xx": [0.0, 0.0, 0.0]},
                   "p": {"kpoint": self.kpoints[vbm["kpoint_index"][0]],
                         "energy": vbm["energy"],
                         "bidx": get_bindex_bspin(vbm, is_cbm=False)[0] + 1,
                         "included": 0,
                         "eff_mass_xx": [0.0, 0.0, 0.0]}}

        if self.parabolic_bands0 is None:
            # normalise the band energies to the band edge
            max_cb = np.min(eigs[0], axis=1) - cbm['energy']
            min_vb = np.max(eigs[0], axis=1) - vbm['energy']

            # count the number of bands within cut-off from the band edges
            cbm_vbm['n']['included'] = len(
                max_cb[(max_cb >= 0) & (max_cb <= self.Ecut["n"])])
            cbm_vbm['p']['included'] = len(
                max_cb[(min_vb <= 0) & (min_vb >= -self.Ecut["p"])])
        else:
            cbm_vbm["n"]["included"] = len(self.parabolic_bands0)
            cbm_vbm["p"]["included"] = len(self.parabolic_bands0)

        self.init_nbands = {'n': cbm_vbm['n']['included'],
                            'p': cbm_vbm['p']['included']}

        self.cbm_vbm = cbm_vbm
        self.cbm_vbm0 = deepcopy(cbm_vbm)
        self.valleys = {tp: {'band {}'.format(i): OrderedDict()
                             for i in range(self.cbm_vbm0[tp]['included'])}
                        for tp in ['p', 'n']}
        self.num_bands = {tp: self.cbm_vbm[tp]["included"] for tp in ['n', 'p']}
        self.kgrid_tp = None
        self.seebeck = {'n': None, 'p': None}
        self.start_time = None

    @staticmethod
    def from_vasprun(vasprun, material_params, **kwargs):
        if isinstance(vasprun, str):
            vasprun = Vasprun(vasprun, parse_projected_eigen=True)

        band_structure = vasprun.get_band_structure()
        num_electrons = vasprun.parameters['NELECT']
        return Amset(band_structure, num_electrons, material_params, **kwargs)

    def run_profiled(self, coeff_file=None, kgrid_tp="coarse", nfuncs=15):
        """
        Very similar to the run method except that it is time-profiled: it
            shows the total and per-call time elapsed in running each function.

        Args:
            see args (coeff_file, kgrid_tp) for run() method
            nfuncs (int): only print the nfuncs most time-consuming functions
        """
        profiler = cProfile.Profile()
        profiler.runcall(lambda: self.run(coeff_file, kgrid_tp=kgrid_tp))
        stats = Stats(profiler, stream=stdout)
        stats.strip_dirs()
        stats.sort_stats('cumulative')
        stats.print_stats(nfuncs)

    def _check_timeout_hours(self):
        if time.time() - self.start_time > self.timeout_hours:
            self.log_raise(RuntimeError,
                           'The calculations exceeded the timeout_hours of '
                           '{:.4f} hours'.format(self.timeout_hours / 3600.0))

    def run(self, coeff_file=None, kgrid_tp="coarse"):
        """
        Function to run Amset and log the main outputs, populate the two main
            grid variables: k-points grid (kgrid) and energy grid (egrid) and
            class attributes such as Amset.mobility and Amset.seebeck.

        Args:
            coeff_file: the path to fort.123* file containing the coefficients of
                the interpolated band structure generated by a modified version of
                BoltzTraP. If None, BoltzTraP will run to generate the file.
            kgrid_tp (str): define the density of k-point mesh.
                options: 'very coarse', 'coarse', 'fine'

        Returns (None):
            many instance variables get updated with calculated properties.
        """
        self.start_time = time.time()

        self.logger.info('Running Amset on {}'.format(
            self.structure.composition.reduced_formula))
        self.logger.info('integration: {}'.format(self.integration))
        self.logger.info("number of cpu used (n_jobs): {}".format(self.n_jobs))
        self.logger.debug('direct lattice matrix:\n{}'.format(
            self.structure.lattice.matrix))
        self.logger.info("cell volume = {} A**3".format(self.structure.volume))
        self.logger.info("original cbm_vbm:\n {}".format(self.cbm_vbm))
        self.kgrid_tp = kgrid_tp
        self.logger.info(
            'Running on "{}" mesh for each valley'.format(kgrid_tp))
        self.logger.info(
            'band interpolation="{}" method'.format(self.interpolation))
        self.logger.info('max_nbands={}'.format(self.max_nbands))
        self.logger.info('max_nvalleys={}'.format(self.max_nvalleys))
        self.logger.info('max_normk={}'.format(self.max_normk))

        coeff_file = self._initialize_transport_vars(coeff_file=coeff_file)
        # make the reference energy consistent w/ interpolation rather than DFT
        self.update_cbm_vbm_dos(coeff_file=coeff_file)

        # with ibands_tuple, for each couple of conduction/valence bands we
        # only use 1 band together (i.e. always ib==0)
        for tp in ['p', 'n']:
            self.cbm_vbm[tp]['included'] = 1
        self.logger.debug("cbm_vbm after updating:\n {}".format(self.cbm_vbm))
        gap = self.cbm_vbm["n"]["energy"] - self.cbm_vbm["p"]["energy"]
        gap_orig = self.dft_gap + self.scissor
        if abs(gap_orig - gap) > 0.1:
            raise AmsetError(self.logger, 'The band gap calculated based '
                                          'on the interpolation method does not match with '
                                          'the input bandgap! {}!={}'.format(
                gap, gap_orig))

        self._check_timeout_hours()
        if self.integration == 'k':
            kpts = self.generate_kmesh(important_points={'n': [[0.0, 0.0, 0.0]],
                                                         'p': [
                                                             [0.0, 0.0, 0.0]]},
                                       kgrid_tp=kgrid_tp)

            # the purpose of the following line is just to generate self.energy
            # _array that find_fermi_k function uses
            _, _ = self.get_energy_array(coeff_file, kpts,
                                         once_called=False,
                                         return_energies=True,
                                         num_bands=self.init_nbands,
                                         nbelow_vbm=0,
                                         nabove_cbm=0)
            self.fermi_level = self.find_fermi_k(num_bands=self.init_nbands)
        elif self.integration == 'e':
            kpts = self.generate_kmesh(
                important_points={'n': [[0.0, 0.0, 0.0]],
                                  'p': [[0.0, 0.0, 0.0]]},
                kgrid_tp='very coarse')
            self.get_energy_array(coeff_file, kpts,
                                  once_called=False,
                                  return_energies=False,
                                  num_bands=self.init_nbands,
                                  nbelow_vbm=0,
                                  nabove_cbm=0)
            self.fermi_level = {c: {T: None for T in self.temperatures} \
                                for c in self.dopings}

            for c in self.dopings:
                for T in self.temperatures:
                    self.fermi_level[c][T] = self.find_fermi(c, T)
        self.logger.info('fermi level = {}'.format(self.fermi_level))
        self.logger.info(
            'initial number of bands:\n{}'.format(self.init_nbands))
        self.logger.debug(
            'here is the calculated dopings"\n{}'.format(self.calc_doping))
        vibands = list(range(self.init_nbands['p']))
        cibands = list(range(self.init_nbands['n']))

        if len(vibands) > len(cibands):
            ibands_tuple = list(zip(vibands, cibands + [cibands[0]] * (
                    len(vibands) - len(cibands))))
            for ivt in range(len(cibands), len(vibands)):
                self.count_mobility[ivt]['n'] = False
        else:
            ibands_tuple = list(
                zip(vibands + [vibands[0]] * (len(cibands) - len(vibands)),
                    cibands))
            for ivt in range(len(vibands), len(cibands)):
                self.count_mobility[ivt]['p'] = False
        self.ibands_tuple = ibands_tuple
        self.count_mobility0 = deepcopy(self.count_mobility)
        # each time num_bands will be {'n': 1, 'p': 1} but w/ different band idx
        if self.max_nbands:
            ibands_tuple = ibands_tuple[
                           :min(len(ibands_tuple), self.max_nbands)]

        self.logger.debug('here ibands_tuple: [(val. band #, cond. band #)]')
        self.logger.debug(ibands_tuple)
        self.logger.debug('here whether to count bands')
        self.logger.debug(self.count_mobility)

        self.denominator = {
            c: {T: {'p': 0.0, 'n': 0.0} for T in self.temperatures} for c in
            self.dopings}
        self.seeb_denom = {
            c: {T: {'p': 0.0, 'n': 0.0} for T in self.temperatures} for c in
            self.dopings}

        for self.ibrun, (self.nbelow_vbm, self.nabove_cbm) in enumerate(
                ibands_tuple):
            self._check_timeout_hours()
            self.logger.info(
                'going over conduction and valence # {}'.format(self.ibrun))
            self.all_important_pts = self.find_all_important_points(coeff_file,
                                                                    nbelow_vbm=self.nbelow_vbm,
                                                                    nabove_cbm=self.nabove_cbm,
                                                                    interpolation=self.interpolation)

            if self.max_nvalleys['n'] is None and self.max_nvalleys[
                'p'] is None:
                max_nvalleys = max(len(self.important_pts['n']),
                                   len(self.important_pts['p']))
            else:
                max_nvalleys = max(min(len(self.important_pts['n']),
                                       self.max_nvalleys["n"] or 1000),
                                   min(len(self.important_pts['p']),
                                       self.max_nvalleys["p"] or 1000))

            for ivalley in range(max_nvalleys):
                self._check_timeout_hours()
                self.count_mobility[self.ibrun] = self.count_mobility0[
                    self.ibrun]
                important_points = {'n': None, 'p': None}
                once_called = True
                for tp in ['p', 'n']:
                    try:
                        important_points[tp] = [self.important_pts[tp][ivalley]]
                    except:
                        important_points[tp] = [self.important_pts[tp][0]]
                        self.count_mobility[self.ibrun][tp] = False

                if self.max_normk0 is None:
                    for tp in ['n', 'p']:
                        min_dist = 100.0  # in 1/nm
                        # This for loop not only checks the distance between
                        # different valleys but among symmetrically
                        # equivalent k-points of the same valley so the
                        # cutoff would make sense
                        for k in self.band_structure.get_sym_eq_kpoints(
                                important_points[tp][0], cartesian=False):
                            kdiff = get_closest_k(
                                k, self.all_important_pts[tp], return_diff=True,
                                exclude_self=True)
                            new_dist = 1 / A_to_nm * norm(
                                self.get_cartesian_coords(kdiff))
                            # to avoid self-counting, 0.1 criterion added:
                            if new_dist < min_dist and new_dist > 0.01:
                                min_dist = new_dist
                        self.max_normk[tp] = min_dist / 2.0
                        if self.max_normk[tp] < 0.05:
                            raise AmsetError(self.logger, "max_normk['{}']={} "
                                                          "is way too low! Please check your input and if "
                                                          "necessary manually enter the band extrema "
                                                          "coordinates".format(
                                tp, self.max_normk[tp]))
                for tp in ['p', 'n']:
                    if self.max_nvalleys[tp] == 1 and self.max_normk0 is None:
                        self.max_normk[tp] = 5.0
                        self.logger.warn(
                            'max_normk["{}"] -> {} avoiding unlrealistic'
                            ' scattering'.format(tp, self.max_normk[tp]))
                self.logger.info(
                    'at valence band #{} and conduction band #{}'.format(
                        self.nbelow_vbm, self.nabove_cbm))
                self.logger.info(
                    'Current valleys:\n{}'.format(important_points))
                self.logger.info('Whether to count valleys: {}'.format(
                    self.count_mobility[self.ibrun]))
                self.logger.info('max_normk:\n{}'.format(self.max_normk))
                self.logger.info('important points for this band:\n{}'.format(
                    important_points))

                if not self.count_mobility[self.ibrun]['n'] and not \
                        self.count_mobility[self.ibrun]['p']:
                    self.logger.info(
                        'skipping this valley as it is unimportant for both n and p type...')
                    continue
                kpts = self.generate_kmesh(important_points=important_points,
                                           kgrid_tp=kgrid_tp)
                kpts, energies = self.get_energy_array(coeff_file, kpts,
                                                       once_called=once_called,
                                                       return_energies=True,
                                                       nbelow_vbm=self.nbelow_vbm,
                                                       nabove_cbm=self.nabove_cbm,
                                                       num_bands={'p': 1,
                                                                  'n': 1})
                self._check_timeout_hours()

                if min(energies['n']) - self.cbm_vbm['n']['energy'] > self.Ecut[
                    'n']:
                    self.logger.info('not counting conduction band {} valley\
                     {} due to off enery...'.format(self.ibrun,
                                                    important_points['n'][0]))
                    self.count_mobility[self.ibrun]['n'] = False
                if self.cbm_vbm['p']['energy'] - max(energies['p']) > self.Ecut[
                    'p']:
                    self.logger.info('not counting valence band {} valley {} \
                    due to off enery...'.format(self.ibrun,
                                                important_points['p'][0]))
                    self.count_mobility[self.ibrun]['p'] = False

                if not self.count_mobility[self.ibrun]['n'] and \
                        not self.count_mobility[self.ibrun]['p']:
                    self.logger.info("skipping this iband as it's unimportant"
                                     " or energies are off:\n{}".format(
                        important_points))
                    continue

                corrupt_tps = self.init_kgrid(kpts, important_points)
                for tp in corrupt_tps:
                    self.count_mobility[self.ibrun][tp] = False

                if not self.count_mobility[self.ibrun]['n'] and not \
                        self.count_mobility[self.ibrun]['p']:
                    self.logger.info(
                        'skipping this valley as it is unimportant or its energies are way off...')
                    continue
                corrupt_tps = self.init_egrid()
                for tp in corrupt_tps:
                    self.count_mobility[self.ibrun][tp] = False
                if not self.count_mobility[self.ibrun]['n'] and not \
                        self.count_mobility[self.ibrun]['p']:
                    self.logger.info(
                        'skipping this valley as it is unimportant or its energies are way off...')
                    continue

                self.bandgap = min(self.egrid["n"]["all_en_flat"]) \
                               - max(self.egrid["p"]["all_en_flat"])
                if abs(self.bandgap - (self.cbm_vbm["n"]["energy"] \
                                       - self.cbm_vbm["p"]["energy"] \
                                       + self.scissor)) > k_B * 300:
                    warnings.warn("The band gaps do NOT match! \
                    The selected k-mesh is probably too coarse.")
                self.map_to_egrid(prop_name="g",
                                  c_and_T_idx=True,
                                  prop_type="vector")
                self.map_to_egrid(prop_name="velocity",
                                  c_and_T_idx=False,
                                  prop_type="vector")

                # find the indexes of equal energy or those with ±hbar*W_POP for scattering via phonon emission and absorption
                if not self.bs_is_isotropic or "POP" in self.inelastic_scats:
                    self.generate_angles_and_indexes_for_integration()

                # calculate all elastic scattering rates in kgrid and then map it to egrid:
                for sname in self.elastic_scats:
                    self.s_elastic(sname=sname)
                    self.map_to_egrid(prop_name=sname)

                self.map_to_egrid(prop_name="relaxation time")

                for c in self.dopings:
                    for T in self.temperatures:
                        seeb_integ = \
                            self.egrid["Seebeck_integral_numerator"][c][T][tp] / \
                            self.egrid["Seebeck_integral_denominator"][c][T][tp]
                        fermi = self.fermi_level[c][T]
                        for tp in ["n", "p"]:
                            fermi_norm = fermi - self.cbm_vbm[tp]["energy"]
                            for ib in range(len(self.kgrid[tp]["energy"])):
                                for ik in range(
                                        len(self.kgrid[tp]["kpoints"][ib])):
                                    E = self.kgrid[tp]["energy"][ib][ik]
                                    v = self.kgrid[tp]["velocity"][ib][ik]
                                    self.kgrid[tp]["f0"][c][T][ib][ik] = f0(E,
                                                                            fermi,
                                                                            T) * 1.0
                                    self.kgrid[tp]["df0dk"][c][T][ib][
                                        ik] = hbar * df0de(E, fermi,
                                                           T) * v  # in cm
                                    self.kgrid[tp]["electric force"][c][T][ib][
                                        ik] = \
                                        -1 * self.kgrid[tp]["df0dk"][c][T][ib][
                                            ik] * \
                                        default_small_E / hbar  # in 1/s
                                    E_norm = E - self.cbm_vbm[tp]["energy"]
                                    self.kgrid[tp]["thermal force"][c][T][ib][
                                        ik] = \
                                        -v * f0(E_norm, fermi_norm, T) * (
                                                1 - f0(
                                            E_norm, fermi_norm,
                                            T)) * dTdz / T * (
                                                E_norm / (k_B * T) - seeb_integ
                                        )
                        # - norm(v)/sq3 * f0(E_norm, fermi_norm, T) * (1 - f0(
                        if self.integration == 'k':
                            dop_tp = get_tp(c)
                            f0_all = 1 / (np.exp((self.energy_array[dop_tp] -
                                                  self.fermi_level[c][T]) / (
                                                         k_B * T)) + 1)
                            if c < 0:
                                electrons = self.integrate_over_states(f0_all,
                                                                       dop_tp)
                                self.logger.info(
                                    'k-integral of f0 above band gap at c={:.2e}, T={}: {}'.format(
                                        c, T, electrons))
                            if c > 0:
                                holes = self.integrate_over_states(1 - f0_all,
                                                                   dop_tp)
                                self.logger.info(
                                    'k-integral of 1-f0 below band gap at c={:.2e}, T={}: {}'.format(
                                        c, T, holes))

                self.map_to_egrid(prop_name="f0", c_and_T_idx=True,
                                  prop_type="vector")
                self.map_to_egrid(prop_name="df0dk", c_and_T_idx=True,
                                  prop_type="vector")

                # solve BTE in presence of electric and thermal driving force to get perturbation to Fermi-Dirac: g
                self.solve_BTE_iteratively()
                if self.integration == 'k':
                    test_k_anisotropic = False  # for k-integration
                    valley_transport = self.calculate_transport_properties_with_k(
                        test_k_anisotropic, important_points)
                elif self.integration == 'e':
                    if len(self.Efrequency['n']) <= 1 or len(
                            self.Efrequency['p']) <= 1:
                        raise AmsetError(self.logger,
                                         'The egrid is too small for n- or p-'
                                         'type for e-integration of transport')
                    valley_transport = self.calculate_transport_properties_with_E()
                else:
                    raise AmsetError(self.logger, 'Unsupported integration '
                                                  'method: {}'.format(
                        self.integration))
                self.logger.info('finished calculating the mobility of the '
                                 'valley {} and band (p, n) {}'.format(
                    important_points, self.ibands_tuple[self.ibrun]))
                self.logger.info('count_mobility: {}'.format(
                    self.count_mobility[self.ibrun]))
                self.logger.info('transport properties of the current valley'
                                 '\n{}'.format(pformat(valley_transport)))

                if self.ibrun == 0 and ivalley == 0:  # 1-valley only since it's SPB
                    self.calculate_spb_transport()

                self.logger.info('Mobility Labels: {}'.format(self.mo_labels))
                for tp in ['p', 'n']:
                    valley_ndegen = self.band_structure.get_kpoint_degeneracy(
                        important_points[tp][0])
                    self.logger.debug(
                        'valley_ndegen = {} for {}'.format(valley_ndegen,
                                                           important_points[tp][
                                                               0]))
                    for c in self.dopings:
                        for T in self.temperatures:
                            self.kgrid[tp]["relaxation time"][c][T][ib] = \
                                1 / (self.kgrid[tp]["_all_elastic"][c][T][ib] \
                                     + self.kgrid[tp]["S_o"][c][T][ib] \
                                     + self.kgrid[tp]["S_i"][c][T][ib])

                            if self.count_mobility[self.ibrun][tp]:
                                if self.integration == 'k':
                                    f0_all = 1. / (np.exp((self.energy_array[
                                                               'n'] -
                                                           self.fermi_level[c][
                                                               T]) / (
                                                                  k_B * T)) + 1.)
                                    f0p_all = 1. / (np.exp((self.energy_array[
                                                                'p'] -
                                                            self.fermi_level[c][
                                                                T]) / (
                                                                   k_B * T)) + 1.)
                                    finteg = f0_all if tp == 'n' else 1 - f0p_all
                                    self.denominator[c][T][
                                        tp] += 3 * default_small_E * self.integrate_over_states(
                                        finteg, tp) + 1e-10
                                    self.seeb_denom[c][T][
                                        tp] += self.integrate_over_states(
                                        finteg * (1 - finteg), tp)
                                elif self.integration == 'e':
                                    finteg = "f0" if tp == "n" else "1 - f0"
                                    self.denominator[c][T][
                                        tp] += 3 * default_small_E * self.integrate_over_E(
                                        props=[finteg], tp=tp, c=c, T=T,
                                        xDOS=False, xvel=False) * valley_ndegen
                                    self.seeb_denom[c][T][tp] += \
                                        self.egrid[
                                            "Seebeck_integral_denominator"][
                                            c][T][tp] * valley_ndegen
                                for mu in self.mo_labels + ["J_th"]:
                                    self.mobility[tp][mu][c][T] += \
                                        valley_transport[tp][mu][c][
                                            T] * valley_ndegen
                                self.mobility[tp]['seebeck'][c][T] += \
                                    valley_transport[tp]['seebeck'][c][
                                        T]  # seeb is multiplied by DOS so no need for degeneracy

                self.map_to_egrid(prop_name="relaxation time")

                if self.parabolic_bands0 is None:
                    for tp in ['p', 'n']:
                        if self.count_mobility[self.ibrun][tp]:
                            k = important_points[tp][0]
                            for i in range(3):
                                if abs(k[i]) < 1e-4:
                                    k[i] = 0.0
                                elif abs(abs(k[i]) - 0.5) < 1e-4:
                                    k[i] = round(k[i], 1)
                                elif round(k[i], 1) == round(k[i], 2):
                                    k[i] = round(k[i], 1)
                                elif k[i] != round(k[i], 2):
                                    k[i] = round(k[i], 2)
                            # TODO: here the numerator of band/valleys is initiated by w/o valley_ndegen which results
                            # in valleys.json mobility values being lower; write a function that goes over all values of
                            # valley transport and multiplies them by valley_ndegen = self.band_structure.get_kpoint_degeneracy(k)
                            self.valleys[tp]['band {}'.format(self.ibrun)][
                                '{};{};{}'.format(k[0], k[1], k[2])] = \
                                valley_transport[tp]

                kgrid_rm_list = ["f_th", "S_i_th", "S_o_th"]
                self.kgrid = remove_from_grid(self.kgrid, kgrid_rm_list)
                if ivalley == 0 and self.ibrun == 0:
                    # TODO: make it possible for the user to choose which valley(s) to plot
                    self.kgrid0 = deepcopy(self.kgrid)
                    self.egrid0 = deepcopy(self.egrid)
                    self.Efrequency0 = deepcopy(self.Efrequency)
        self.logger.debug('here denominator:\n{}'.format(self.denominator))

        for tp in ['p', 'n']:
            for c in self.dopings:
                for T in self.temperatures:
                    for mu in self.mo_labels + ["J_th"]:
                        self.mobility[tp][mu][c][T] /= self.denominator[c][T][
                            tp]
                        for band in list(self.valleys[tp].keys()):
                            for valley_k in list(self.valleys[tp][band].keys()):
                                self.valleys[tp][band][valley_k][mu][c][T] /= \
                                    self.denominator[c][T][tp]
                    self.mobility[tp]["seebeck"][c][T] /= self.seeb_denom[c][T][
                        tp]
                    for band in list(self.valleys[tp].keys()):
                        for valley_k in list(self.valleys[tp][band].keys()):
                            self.valleys[tp][band][valley_k]["seebeck"][c][T] /= \
                                self.seeb_denom[c][T][tp]

        # finalize Seebeck values:
        sigma = {
            tp: {c: {T: 0.0 for T in self.temperatures} for c in self.dopings}
            for
            tp in ['p', 'n']}
        for tp in ['p', 'n']:
            for c in self.dopings:
                for T in self.temperatures:
                    self.logger.debug(
                        '3 terms of {0}-type seebeck at c={1:.2e}, T={2}'.format(
                            tp, c, T))
                    self.logger.debug('seebeck integral term: {}'.format(
                        str(self.mobility[tp]['seebeck'][c][T] * (-1e6) * k_B)))
                    self.mobility[tp]['seebeck'][c][T] -= \
                        (self.fermi_level[c][T] - self.cbm_vbm[tp]["energy"]) \
                        / (k_B * T)
                    self.logger.debug(
                        'seebeck term Fermi level w.r.t. the CBM/VBM: {}'.format(
                            str((self.fermi_level[c][T] - self.cbm_vbm[tp][
                                "energy"]) / (k_B * T) * (-1e6) * k_B)))
                    self.mobility[tp]['seebeck'][c][T] *= (-1e6) * k_B
                    self.mobility[tp]["seebeck"][c][
                        T] -= 0  # TODO: J_th term is too large, see why (e.g. in SnS)
                    # self.mobility[tp]["seebeck"][c][T] += 1e6 * self.mobility[tp]["J_th"][c][T]\
                    #     /(self.mobility[tp]["overall"][c][T]*e*float(1+abs(self.calc_doping[c][T][tp])))/dTdz
                    self.logger.debug('seebeck term J_th: {}'.format(str(
                        1e6 * self.mobility[tp]["J_th"][c][T] / (
                                self.mobility[tp]["overall"][c][
                                    T] * e * float(
                            1 + abs(self.calc_doping[c][T][tp]))) / dTdz)))
                    for band in list(self.valleys[tp].keys()):
                        for valley_k in list(self.valleys[tp][band].keys()):
                            self.valleys[tp][band][valley_k]["seebeck"][c][
                                T] -= (self.fermi_level[c][T] -
                                       self.cbm_vbm[tp]["energy"]) / (k_B * T)
                            self.valleys[tp][band][valley_k]["seebeck"][c][
                                T] *= (-1e6) * k_B
            self.seebeck[tp] = self.mobility[tp].pop('seebeck')
            sigma[tp][c][T] = sum(
                self.mobility[tp]['overall'][c][T]) / 3. * e * abs(
                self.calc_doping[c][T][tp])

        self.logger.debug('here is the conductivity, sigma:\n{}'.format(sigma))
        # seebeck = deepcopy(self.seebeck)
        # for c in self.dopings:
        #     for T in self.temperatures:
        #         self.seebeck['n'][c][T] = (sigma['n'][c][T]*seebeck['n'][c][T] - sigma['p'][c][T]*seebeck['p'][c][T])/(sigma['n'][c][T]+sigma['p'][c][T])
        self.logger.info('run finished.')
        self.logger.info('\nfinal mobility:\n{}'.format(pformat(self.mobility)))
        self.logger.info('\nfinal Seebeck:\n{}'.format(pformat(self.seebeck)))

    def _initialize_transport_vars(self, coeff_file):
        """
        Variables related to transport such as cbm_vbm, mobility, etc. This
        internal method is supposed to be called after read_vrun.

        Args:
            coeff_file: the path to fort.123* file containing the coefficients of
                the interpolated band structure generated by a modified version of
                BoltzTraP. If None, BoltzTraP will run to generate the file.

        Returns (str): instance variables get updated/created and returns
            coeff_file (if it was None and updated in this function)
        """
        if self.parabolic_bands0 is not None:
            self.cbm_vbm["n"]["energy"] = self.dft_gap
            self.cbm_vbm["p"]["energy"] = 0.0
            self.cbm_vbm["n"]["kpoint"] = self.cbm_vbm["p"]["kpoint"] = \
                self.parabolic_bands0[0][0][0]
        if not coeff_file and self.interpolation == "boltztrap1":
            self.logger.warning(
                '\nRunning BoltzTraP to generate the cube file...')
            boltztrap_runner = BoltztrapRunner(bs=self.band_structure,
                                               nelec=self.num_electrons,
                                               run_type='BANDS',
                                               doping=[1e20],
                                               tgrid=300,
                                               tmax=max(
                                                   self.temperatures + [300]),
                                               )  # do NOT set scissor in runner
            boltztrap_runner.run(path_dir=self.calc_dir)
            coeff_file = os.path.join(self.calc_dir, 'boltztrap', 'fort.123')
            self.logger.warning(
                'BoltzTraP run finished, I suggest to set the following '
                'to skip this step next time:\n{}="{}"'.format(
                    "coeff_file",
                    os.path.join(self.calc_dir, 'boltztrap', 'fort.123')
                ))
            if not os.path.exists(coeff_file):
                raise AmsetError(self.logger,
                                 '{} does not exist! generating the cube file '
                                 '(i.e. fort.123) requires a modified version of BoltzTraP. '
                                 'Contact {}'.format(coeff_file,
                                                     "frankyricci@gmail.com"))
                # 'Contact {}'.format(coeff_file, __email__))
        # initialize transport variables
        self.mo_labels = self.elastic_scats + self.inelastic_scats + ['overall',
                                                                      'average']
        self.spb_labels = ['SPB_ACD']
        self.transport_labels = self.mo_labels + self.spb_labels + ["seebeck",
                                                                    "J_th"]
        self.mobility = {
            tp: {el_mech: {c: {T: np.array([0., 0., 0.], dtype='float') \
                               for T in self.temperatures} \
                           for c in self.dopings} \
                 for el_mech in self.transport_labels} \
            for tp in ["n", "p"]}
        self.calc_doping = {c: {T: {'n': None, 'p': None} \
                                for T in self.temperatures} \
                            for c in self.dopings}
        self.ibrun = 0  # counter of the ibands_tuple (band-valley walker)
        self.count_mobility = [{'n': True, 'p': True} \
                               for _ in range(max(self.init_nbands['p'],
                                                  self.init_nbands['n']))]
        return coeff_file

    def calculate_spb_transport(self):
        """
        Using single parabolic band (SPB), calculates some elastic scattering-
        limited mobility values named with an "SPB_*" prefix. For example,
        mobility limited by acoustic phonon deformation potential (SPB_ACD)

        Returns: None; results are saved inside self.mobility
        """
        for tp in ['p', 'n']:
            for c in self.dopings:
                for T in self.temperatures:
                    fermi = self.fermi_level[c][T]

                    # TODO: note that now I only calculate one mobility, define a relative energy term for both n- and p-SPB later
                    energy = self.cbm_vbm[get_tp(c)]["energy"]

                    # ACD mobility based on single parabolic band extracted from Thermoelectric Nanomaterials,
                    # chapter 1, page 12: "Material Design Considerations Based on Thermoelectric Quality Factor"
                    self.mobility[tp]["SPB_ACD"][c][
                        T] = 2 ** 0.5 * pi * hbar ** 4 * e * self.C_el * 1e9 / (
                            3 * (abs(self.cbm_vbm[tp][
                                         "eff_mass_xx"] + self.gs) * m_e) ** 2.5 * (
                                    k_B * T) ** 1.5 * self.E_D[tp] ** 2) \
                             * fermi_integral(0, fermi, T, energy) \
                             / fermi_integral(0.5, fermi, T,
                                              energy) * e ** 0.5 * 1e4  # to cm2/V.s

    def generate_kmesh(self, important_points, kgrid_tp='coarse'):
        """
        List of kpoints surrounding important points. This adaptive mesh is
        finer closer to the "important" points or band extrema and they get
        coarser further away.

        Args:
            important_points ({"n": [3x1 array], "p": [3x1 array]}): list of
                important k-points for conduction ("n") and valence ("p") bands
            kgrid_tp (str): type of kgrid or how dense it is. options are:
                "very coarse", "coarse", "fine", "very fine", "super fine"
        Returns ({"n": [3x1 array], "p": [3x1 array]}): list of k-points for
            both n and p type.

        """
        self.kgrid_array = {}
        self.kgrid_array_cartesian = {}
        self.k_hat_array = {}
        self.k_hat_array_cartesian = {}
        self.dv_grid = {}
        kpts = {}
        if self.integration == 'e':
            kpts = generate_adaptive_kmesh(self.band_structure,
                                           important_points, kgrid_tp)
        for tp in ['n', 'p']:
            points_1d = generate_k_mesh_axes(important_points[tp], kgrid_tp,
                                             one_list=True)
            self.kgrid_array[tp] = create_grid(points_1d)
            if self.integration == 'k':
                kpts[tp] = array_to_kgrid(self.kgrid_array[tp])
            N = self.kgrid_array[tp].shape
            self.kgrid_array_cartesian[tp] = np.zeros((N[0], N[1], N[2], 3))
            for ii in range(N[0]):
                for jj in range(N[1]):
                    for kk in range(N[2]):
                        self.kgrid_array_cartesian[tp][ii, jj, kk,
                        :] = self.get_cartesian_coords(
                            self.kgrid_array[tp][ii, jj, kk])  # 1/A

            # generate a normalized numpy array of vectors pointing in the direction of k
            self.k_hat_array[tp] = normalize_array(self.kgrid_array[tp])
            self.k_hat_array_cartesian[tp] = normalize_array(
                self.kgrid_array_cartesian[tp])
            self.dv_grid[tp] = self.find_dv(self.kgrid_array[tp])
        return kpts

    def update_cbm_vbm_dos(self, coeff_file=None):
        """
        Updates the energy and mass values of the CBM/VBM (in cbm_vbm var) and
        dos limits according to the iterpolation method and the references used

        Args:
            coeff_file (str): path to the boltztrap1 .123 coefficient file;
                ignored if interpolation is not boltztrap1

        Returns (None):
            updates cbm_vbm and some other class attributes such as
            offset_from_vbm which is the energy difference between the DFT
            calculations reference energy and the interpolation method.
        """
        if self.parabolic_bands0 is None:
            if self.interpolation == "boltztrap1":
                self.logger.debug(
                    "start interpolating bands from {}".format(coeff_file))
            self.all_ibands = [self.cbm_vbm0['p']["bidx"],
                               self.cbm_vbm0['n']["bidx"]]

            self.all_ibands.sort()
            self.logger.debug("all_ibands: {}".format(self.all_ibands))
            if self.interpolation == "boltztrap1":
                self.interp_params = get_energy_args(coeff_file,
                                                     self.all_ibands)
        else:
            self.parabolic_bands = np.array(self.parabolic_bands0)
            for ib in range(len(self.parabolic_bands0)):
                for valley in range(len(self.parabolic_bands0[ib])):
                    self.parabolic_bands[ib][valley][
                        0] = remove_duplicate_kpoints(
                        self.band_structure.get_sym_eq_kpoints(
                            self.parabolic_bands0[ib][valley][0],
                            cartesian=True))

        for i, tp in enumerate(["p", "n"]):
            sgn = (-1.0) ** i
            iband = i if self.interpolation == "boltztrap1" else \
                self.cbm_vbm0[tp]["bidx"]
            if self.parabolic_bands is not None:
                energy, velocity, effective_m = self.calc_parabolic_energy(
                    self.cbm_vbm0[tp]["kpoint"], tp, 0)
            else:
                energies, velocities, masses = interpolate_bs(
                    [self.cbm_vbm0[tp]["kpoint"]], self.interp_params,
                    iband=iband, sgn=sgn, method=self.interpolation,
                    scissor=self.scissor, matrix=self.structure.lattice.matrix)
                energy = energies[0]
                effective_m = masses[0]
            self.offset_from_vrun[tp] = energy - self.cbm_vbm0[tp]["energy"]
            self.logger.debug(
                "offset from vasprun energy values for {}-type = {} eV".format(
                    tp, self.offset_from_vrun[tp]))
            self.cbm_vbm0[tp]["energy"] = energy
            self.cbm_vbm0[tp]["eff_mass_xx"] = effective_m.diagonal()
        if self.parabolic_bands is None:
            self.dos_emax += self.offset_from_vrun['n']
            self.dos_emin += self.offset_from_vrun['p']
        for tp in ['p', 'n']:
            self.cbm_vbm[tp]['energy'] = self.cbm_vbm0[tp]['energy']
            self.cbm_vbm[tp]['eff_mass_xx'] = self.cbm_vbm0[tp]['eff_mass_xx']
        self._avg_eff_mass = {tp: abs(np.mean(self.cbm_vbm0[tp]["eff_mass_xx"]))
                              for tp in ["n", "p"]}

    def get_energy_array(self, coeff_file, kpts, once_called=False,
                         return_energies=False, num_bands=None,
                         nbelow_vbm=0, nabove_cbm=0):
        """
        Multi-purpose function to populate energy_array instance variable as
        well as the dos and dos_* instance variables when the function is called
        for the first time. These are all calculated for a given k-point mesh
        (kpts) that may be different for n-type and p-type.

        Args:
            coeff_file (str): the path to the file containing the boltztrap1
                interpolation coefficients. Only relevant to boltztrap1
                interpolation method.
            kpts ({"n": [3x1 array], "p": [3x1 array]}): k-point meshes
            once_called (bool): whether this function is called once before
            return_energies (bool): whether to return sorted energy values
            num_bands ({"n": int, "p": int}): number of bands for n- and p-type
            nbelow_vbm (int): number of bands below the VBM
            nabove_cbm (int): number of bands ablove the CBM

        Returns:
            depending on return_energies only returns back the kpts with k-point
            coordinates sorted based on their energy value or that and also the
            sorted energy values.
        """
        num_bands = num_bands or self.num_bands
        start_time = time.time()
        if self.parabolic_bands0 is None:
            if self.interpolation == 'boltztrap1':
                self.logger.debug(
                    "start interpolating bands from {}".format(coeff_file))
                analytical_bands = Analytical_bands(coeff_file=coeff_file)
                self.all_ibands = []
                for ib in range(num_bands['p']):
                    self.all_ibands.append(
                        self.cbm_vbm0['p']["bidx"] - nbelow_vbm - ib)
                for ib in range(num_bands['n']):
                    self.all_ibands.append(
                        self.cbm_vbm0['n']["bidx"] + nabove_cbm + ib)
                self.all_ibands.sort()
                self.logger.debug("all_ibands: {}".format(self.all_ibands))
                self.interp_params = get_energy_args(coeff_file,
                                                     self.all_ibands)
            elif self.interpolation != 'boltztrap2':
                raise ValueError(
                    'Unsupported interpolation method: "{}"'.format(
                        self.interpolation))
        else:
            # first modify the self.parabolic_bands to include all symmetrically equivalent k-points (k_i)
            # these points will be used later to generate energy based on the minimum norm(k-k_i)
            self.parabolic_bands = np.array(self.parabolic_bands0)
            for ib in range(len(self.parabolic_bands0)):
                for valley in range(len(self.parabolic_bands0[ib])):
                    self.parabolic_bands[ib][valley][
                        0] = remove_duplicate_kpoints(
                        self.band_structure.get_sym_eq_kpoints(
                            self.parabolic_bands0[ib][valley][0],
                            cartesian=True))

        self.logger.debug(
            "time to get engre and calculate the outvec2: {} seconds".format(
                time.time() - start_time))
        start_time = time.time()
        energies = {"n": [0.0] * len(kpts['n']), "p": [0.0] * len(kpts['p'])}
        energies_sorted = {"n": [0.0] * len(kpts['n']),
                           "p": [0.0] * len(kpts['p'])}
        velocities = {"n": [[0.0, 0.0, 0.0] for _ in kpts['n']],
                      "p": [[0.0, 0.0, 0.0] for _ in kpts['p']]}
        self.pos_idx = {'n': [], 'p': []}
        self.energy_array = {'n': [], 'p': []}

        if return_energies:
            for i, tp in enumerate(["p", "n"]):
                sgn = (-1) ** i
                for ib in range(num_bands[tp]):
                    if self.parabolic_bands is not None:
                        for ik in range(len(kpts[tp])):
                            energies[tp][ik], _, _ = self.calc_parabolic_energy(
                                kpts[tp][ik], tp, ib)
                    else:
                        if self.interpolation == "boltztrap1":
                            iband = i * num_bands['p'] + ib
                        else:
                            iband = ib + self.cbm_vbm[tp]["bidx"] \
                                    + (i - 1) * self.cbm_vbm["p"]["included"]
                        energies[tp], velocities[tp] = interpolate_bs(
                            kpts[tp], interp_params=self.interp_params,
                            iband=iband, sgn=sgn, method=self.interpolation,
                            scissor=self.scissor, return_mass=False,
                            matrix=self.structure.lattice.matrix,
                            n_jobs=self.n_jobs)
                        self._check_timeout_hours()
                    if self.integration == 'k':
                        self.energy_array[tp].append(
                            self.grid_from_ordered_list(energies[tp], tp,
                                                        none_missing=True))

                    # we only need the 1st band energies to order k-points:
                    if ib == 0:
                        e_sort_idx = np.array(
                            energies[tp]).argsort() if tp == "n" else np.array(
                            energies[tp]).argsort()[::-1]
                        energies_sorted[tp] = [energies[tp][ie] for ie in
                                               e_sort_idx]
                        energies[tp] = [energies[tp][ie] for ie in e_sort_idx]
                        self.pos_idx[tp] = np.array(range(len(e_sort_idx)))[
                            e_sort_idx].argsort()
                        kpts[tp] = [kpts[tp][ie] for ie in e_sort_idx]

            self.logger.debug("time to calculate ibz energy, velocity info "
                              "and store them to variables: \n {}".format(
                time.time() - start_time))
            if self.parabolic_bands is not None:
                all_bands_energies = {"n": [], "p": []}
                for tp in ["p", "n"]:
                    all_bands_energies[tp] = energies[tp]
                    for ib in range(1, len(self.parabolic_bands)):
                        for ik in range(len(kpts[tp])):
                            energy, velocity, effective_m = get_parabolic_energy(
                                self.get_cartesian_coords(kpts[ik]) / A_to_nm,
                                parabolic_bands=self.parabolic_bands, type=tp,
                                ib=ib, bandgap=self.dft_gap + self.scissor)
                            all_bands_energies[tp].append(energy)
                if not once_called:
                    self.dos_emin = min(all_bands_energies["p"])
                    self.dos_emax = max(all_bands_energies["n"])

            del e_sort_idx
            self.energy_array = {tp: np.array(self.energy_array[tp]) for tp in
                                 ['p', 'n']}

        if not once_called:
            dos_kmesh = Kpoints.automatic_density_by_vol(self.structure,
                                                         kppvol=self.dos_kdensity).kpts[
                0]
            self.logger.info('kmesh used for dos: {}'.format(dos_kmesh))
            if self.parabolic_bands is None:
                if self.interpolation == "boltztrap1":
                    emesh, dos, dos_nbands, bmin = analytical_bands.get_dos_from_scratch(
                        self.structure, dos_kmesh, self.dos_emin,
                        self.dos_emax, int(round((self.dos_emax - self.dos_emin) \
                                                 / max(self.dE_min, 0.0001))),
                        width=self.dos_bwidth,
                        scissor=self.scissor, vbmidx=self.cbm_vbm["p"]["bidx"])
                    self.logger.debug("dos_nbands: {} \n".format(dos_nbands))
                    self.dos_start = min(
                        self.band_structure.as_dict()["bands"]["1"][bmin]) \
                                     + self.offset_from_vrun['p']
                    self.dos_end = max(
                        self.band_structure.as_dict()["bands"]["1"][
                            bmin + dos_nbands]) \
                                   + self.offset_from_vrun['n']
                elif self.interpolation == "boltztrap2":
                    emesh, dos, dos_nbands = get_dos_boltztrap2(
                        self.interp_params, self.structure,
                        mesh=dos_kmesh, estep=max(self.dE_min, 0.0001),
                        vbmidx=self.cbm_vbm["p"]["bidx"] - 1,
                        width=self.dos_bwidth, scissor=self.scissor)
                    self.dos_start = emesh[0]
                    self.dos_emin = emesh[0]
                    self.dos_end = emesh[-1]
                    self.dos_emax = emesh[-1]
                else:
                    raise ValueError('Unsupported interpolation: "{}"'.format(
                        self.interpolation))
                self.dos_normalization_factor = dos_nbands if self.soc else dos_nbands * 2
            else:
                self.logger.debug("here self.parabolic_bands: \n {}".format(
                    self.parabolic_bands))
                emesh, dos = get_dos_from_parabolic_bands(
                    self.structure, self.structure.lattice.reciprocal_lattice,
                    dos_kmesh, self.dos_emin, self.dos_emax,
                    int(round((self.dos_emax - self.dos_emin) \
                              / max(self.dE_min, 0.0001))),
                    parabolic_bands=self.parabolic_bands,
                    bandgap=self.cbm_vbm["n"]["energy"] - self.cbm_vbm["p"][
                        "energy"], width=self.dos_bwidth, SPB_DOS=False)
                self.dos_normalization_factor = len(
                    self.parabolic_bands) * 2 * 2
                self.dos_start = self.dos_emin
                self.dos_end = self.dos_emax

            self.logger.debug("DOS normalization factor: {}".format(
                self.dos_normalization_factor))
            integ = 0.0
            self.dos_start = abs(emesh - self.dos_start).argmin()
            self.dos_end = abs(emesh - self.dos_end).argmin()
            self.dos_emesh = np.array(emesh)
            self.vbm_dos_idx = self.get_Eidx_in_dos(self.cbm_vbm["p"]["energy"])
            self.cbm_dos_idx = self.get_Eidx_in_dos(self.cbm_vbm["n"]["energy"])

            # dos be at least spb:
            for idx in range(self.cbm_dos_idx, self.get_Eidx_in_dos(
                    self.cbm_vbm["n"]["energy"] + 2.0)):
                dos[idx] = max(dos[idx], free_e_dos(
                    energy=self.dos_emesh[idx] - self.cbm_vbm["n"]["energy"]))
            for idx in range(
                    self.get_Eidx_in_dos(self.cbm_vbm["p"]["energy"] - 2.0),
                    self.vbm_dos_idx):
                dos[idx] = max(dos[idx], free_e_dos(
                    energy=self.cbm_vbm["p"]["energy"] - self.dos_emesh[idx]))
            for idos in range(self.dos_start, self.dos_end):
                integ += (dos[idos + 1] + dos[idos]) / 2 * (
                        emesh[idos + 1] - emesh[idos])
            self.logger.debug(
                "dos integral from {} index to {}: {}".format(self.dos_start,
                                                              self.dos_end,
                                                              integ))
            dos = [g / integ * self.dos_normalization_factor for g in dos]
            self.dos = zip(emesh, dos)
            self.dos = [list(a) for a in self.dos]

        if return_energies:
            return kpts, energies_sorted
        else:
            return kpts

    def find_all_important_points(self, coeff_file, nbelow_vbm=0, nabove_cbm=0,
                                  interpolation="boltztrap1", **kwargs):
        """
        As the name suggests, given some pre-populated variables such as band_structure and
        cbm_vbm and the rest of input args, it calculates the k-coordinates of
        the band structure extrema (valence band maxima or conduction band
        minima) at the specified bands which are the "important" points. Note
        that the symmetrically equivalent k-points and those points that are
        too close to each other are excluded.

        Args:
            coeff_file (str): path to the coefficient file only related to
                boltztrap1 interpolation method
            nbelow_vbm (int): sets how many bands below the VBM is the target
                valence band
            nabove_cbm (int): sets how many bands above the CBM is the target
                conduction band
            interpolation (str): interpolation method
            **kwargs: other keyword arguments related to get_bs_extrema such
                as line_density

        Returns ({"n": [3x1 array], "p":[3x1 array]}):
            list of band extrema (i.e. important k-points) for the selected
            conduction ("n") and valence ("p") band.
        """
        if interpolation == "boltztrap1":
            ibands = [self.cbm_vbm['p']['bidx'] - nbelow_vbm,
                      self.cbm_vbm['n']['bidx'] + nabove_cbm]
            self.interp_params = get_energy_args(coeff_file, ibands)
        if self.important_pts is None or nbelow_vbm + nabove_cbm > 0:
            if self.parabolic_bands0 is None:
                eref = {typ: self.cbm_vbm[typ]['energy'] for typ in ['p', 'n']}
            else:
                eref = None
            self.important_pts, new_cbm_vbm = get_bs_extrema(
                self.band_structure,
                coeff_file,
                interp_params=self.interp_params,
                method=interpolation,
                Ecut=self.Ecut,
                eref=eref,
                return_global=True,
                n_jobs=self.n_jobs,
                nbelow_vbm=nbelow_vbm,
                nabove_cbm=nabove_cbm,
                scissor=self.scissor,
                **kwargs)
            if new_cbm_vbm['n']['energy'] < self.cbm_vbm['n'][
                'energy'] and self.parabolic_bands0 is None:
                self.cbm_vbm['n']['energy'] = new_cbm_vbm['n']['energy']
                self.cbm_vbm['n']['kpoint'] = new_cbm_vbm['n']['kpoint']
            if new_cbm_vbm['p']['energy'] > self.cbm_vbm['p'][
                'energy'] and self.parabolic_bands0 is None:
                self.cbm_vbm['p']['energy'] = new_cbm_vbm['p']['energy']
                self.cbm_vbm['p']['kpoint'] = new_cbm_vbm['p']['kpoint']
        self.logger.info('Here all the initial extrema (valleys):\n{}'.format(
            self.important_pts))
        return deepcopy(self.important_pts)

    def write_input_files(self, path=None, dir_name="run_data"):
        """
        Writes all 3 types of inputs in json files for example to conveniently
        track what inputs had been used later or read inputs from files (see
        from_files method)

        Args:
            path (str): the final path to write the input files
            dir_name (str): the name of the folder where the input files are
                written; ignored if path is set.

        Returns (None):
        """
        path = os.path.join(path or self.calc_dir, dir_name)
        if not os.path.exists(path):
            os.makedirs(name=path)

        material_params = self.material_params.copy()
        if self.W_POP:
            material_params["W_POP"] = self.W_POP / (1e12 * 2 * pi)
        model_params = self.model_params
        performance_params = self.performance_params

        with open(os.path.join(path, "material_params.json"), "w") as fp:
            json.dump(material_params, fp, sort_keys=True, indent=4,
                      ensure_ascii=False, cls=MontyEncoder)
        with open(os.path.join(path, "model_params.json"), "w") as fp:
            json.dump(model_params, fp, sort_keys=True, indent=4,
                      ensure_ascii=False, cls=MontyEncoder)
        with open(os.path.join(path, "performance_params.json"), "w") as fp:
            json.dump(performance_params, fp, sort_keys=True, indent=4,
                      ensure_ascii=False, cls=MontyEncoder)

    def set_material_params(self, params):
        """
        Set (or retrieve from input parameters) the material's parameters.
        This method is meant to be called after set_model_parameters as it may
        modify self.model_parameters.

        Args:
            params (dict): some parameters such as "epsilon_s" are mandatory.
                for example params={} is not acceptable but the following is:
                params = {'epsilon_s': 11.111}

        Returns (None):
            Sets the corresponding material parameters and material_params
                instance variables.
        """
        self.epsilon_s = params["epsilon_s"]
        self.P_PIE = params.get("P_PIE", None) or 0.15  # unitless
        if self.P_PIE is None and 'PIE' in self.elastic_scats:
            self.logger.warning('"PIE" removed from the list. It cannot be '
                                'modeled w/o P_PIE in material_params')
            self.elastic_scats.pop(self.elastic_scats.index('PIE'))
        E_D = params.get("E_D", None)
        self.C_el = params.get("C_el", None)
        if (E_D is None or self.C_el is None) and 'ACD' in self.elastic_scats:
            self.logger.warning('"ACD" removed from the list. It cannot be '
                                'modeled w/o C_el or E_D in material_params')
            self.elastic_scats.pop(self.elastic_scats.index('ACD'))
        if isinstance(E_D, dict):
            if 'n' not in E_D and 'p' not in E_D:
                raise ValueError('Neither "n" nor "p" keys not found in E_D')
            self.E_D = E_D
        elif E_D:
            self.E_D = {'n': E_D, 'p': E_D}
        else:
            self.E_D = E_D

        self.epsilon_inf = params.get("epsilon_inf", None)
        self.W_POP = params.get("W_POP", None)
        if self.W_POP:
            self.W_POP *= 1e12 * 2 * pi  # convert to THz
        if 'POP' in self.inelastic_scats:
            if self.epsilon_inf is None or self.W_POP is None:
                warnings.warn(
                    'POP cannot be calculated w/o epsilon_inf and W_POP')
                self.inelastic_scats.pop(self.inelastic_scats.index('POP'))

        self.N_dis = params.get("N_dis", 0.1)  # in 1/cm**2
        self.scissor = params.get("scissor", 0.0)
        self.user_bandgap = params.get("user_bandgap", None)

        donor_charge = params.get("donor_charge", 1.0)
        acceptor_charge = params.get("acceptor_charge", 1.0)
        dislocations_charge = params.get("dislocations_charge", 1.0)
        self.charge = {"n": donor_charge, "p": acceptor_charge,
                       "dislocations": dislocations_charge}
        self.important_pts = params.get('important_points', None)
        self.material_params = {
            "epsilon_s": self.epsilon_s,
            "epsilon_inf": self.epsilon_inf,
            "C_el": self.C_el,
            "P_PIE": self.P_PIE,
            "E_D": self.E_D,
            "N_dis": self.N_dis,
            "scissor": self.scissor,
            "donor_charge": self.charge["n"],
            "acceptor_charge": self.charge["p"],
            "dislocations_charge": self.charge["dislocations"],
            "important_points": self.important_pts,
            "user_bandgap": self.user_bandgap,
            "W_POP": self.W_POP
        }

    def set_model_params(self, params=None):
        """
        Set (or retrieve from input parameters) instance variables related to
        the model and the level of the theory; these are set based on params
        (dict) set by the user or their default values

        Args:
            params (dict):

        Returns (None):
        """
        params = params or {}
        self.bs_is_isotropic = params.get("bs_is_isotropic", True)
        self.elastic_scats = params.get("elastic_scats", ["ACD", "IMP", "PIE"])
        self.inelastic_scats = params.get("inelastic_scats", ["POP"])
        self.parabolic_bands0 = params.get("parabolic_bands", None)
        self.parabolic_bands = self.parabolic_bands0
        self.soc = params.get("soc", False)
        self.logger.info("bs_is_isotropic: {}".format(self.bs_is_isotropic))
        self.model_params = {
            "bs_is_isotropic": self.bs_is_isotropic,
            "elastic_scats": self.elastic_scats,
            "inelastic_scats": self.inelastic_scats,
            "parabolic_bands": self.parabolic_bands
        }

    def set_performance_params(self, params=None):
        """
        Set (or retrieve from input parameters) that are related to running
        performance and speed and store them as corresponding instance variables

        Args:
            params (dict): must be at least {} to invoke all the default values
                examples are {} or {'Ecut': 1.0, "max_nvalleys": 3}

        Returns (None):
        """
        params = params or {}
        self.dE_min = params.get("dE_min", 0.0001)
        self.nE_min = params.get("nE_min", 5)
        c_factor = max(1., max(
            [log(abs(ci) / 1e19) for ci in self.dopings] + [1.]) ** 0.5)
        Ecut = params.get("Ecut",
                          c_factor * 5 * k_B * max(self.temperatures + [600]))
        self.max_Ecut = params.get("Ecut",
                                   1.5)  # TODO-AF: set this default Encut based on maximum energy range that the current BS covers between
        Ecut = min(Ecut, self.max_Ecut)
        self.Ecut = {tp: Ecut if tp in self.all_types else Ecut * 2. / 3. for tp
                     in ["n", "p"]}
        for tp in ["n", "p"]:
            self.logger.debug("{}-Ecut: {} eV \n".format(tp, self.Ecut[tp]))
        self.dos_bwidth = params.get("dos_bwidth", 0.075)
        self.dos_kdensity = params.get("dos_kdensity", 5500)
        # self.dos_kdensity = params.get("dos_kdensity", 1500) # just for rapid testing
        self.v_min = 1000
        self.gs = float(
            1e-32)  # small value (e.g. used for an initial non-zero val)
        self.gl = float(1e32)  # global large value
        self.BTE_iters = params.get("BTE_iters", 5)
        self.n_jobs = params.get("n_jobs", -1)
        if self.n_jobs == -1:
            self.n_jobs = min(cpu_count(), 16)
        self.max_nbands = params.get("max_nbands", None)
        self.max_normk0 = params.get("max_normk", None)
        self.max_normk = {'n': self.max_normk0, 'p': self.max_normk0}
        self.max_nvalleys = params.get("max_nvalleys", None)
        if not isinstance(self.max_nvalleys, dict):
            self.max_nvalleys = {
                tp: self.max_nvalleys if tp in self.all_types else 1 for tp in
                ['p', 'n']}
        self.interpolation = params.get("interpolation", "boltztrap1")
        if self.interpolation == "boltztrap2":
            try:
                import BoltzTraP2
            except ImportError:
                self.logger.error('Failed to import BoltzTraP2! '
                                  '"boltztrap2" interpolation not available.')
        self.performance_params = {
            "dE_min": self.dE_min,
            "Ecut": self.Ecut,
            "max_Ecut": self.max_Ecut,
            "dos_bwidth": self.dos_bwidth,
            "dos_kdensity": self.dos_kdensity,
            "BTE_iters": self.BTE_iters,
            "max_nbands": self.max_nbands,
            "max_normk0": self.max_normk0,
            "max_nvalleys": self.max_nvalleys,
            "n_jobs": self.n_jobs,
            "interpolation": self.interpolation
        }

    def __getitem__(self, key):
        if key == "kgrid":
            return self.kgrid
        elif key == "egrid":
            return self.egrid
        else:
            raise KeyError

    def read_vrun(self, vasprun_file=None, filename="vasprun.xml"):
        """
        Reads the vasprun file and populates some instance variables such as
        volume, interp_params, _vrun, etc to be used by other methods.

        Args:
            vasprun_file (str): full path to the vasprun file. If provided,
                the filename will be ignored.
            filename (str): if vasprun_file is None, this filename will be
                looked for inside calc_dir to be used as the vasprun file

        Returns (None):
        """

    def get_cartesian_coords(self, frac_k, reciprocal=True):
        """
        Transformation from fractional too cartesian. Note that this is
        different form get_cartesian_coords method available in
        self.structure.lattice.reciprocal_lattice, that one does NOT work with
        BolzTraP outputs

        Args:
            frac_k (np.ndarray): a 3-D vector in fractional (unitless)
            coordinates or a list of such coordinates
            reciprocal (bool): whether the cartesian output is in real (Angstrom)
                or reciprocal space (1/Angstrom).

        Returns (np.ndarray): frac_k ransformed into cartesian coordinates
        """
        if reciprocal:
            return np.dot(self.structure.lattice.reciprocal_lattice.matrix,
                          np.array(frac_k))
        else:
            return np.dot(self.structure.lattice.matrix, np.array(frac_k))

    def seeb_int_num(self, c, T):
        """
        Returns the numerator of the integral term in eq (52) of [R] for
        calculation of the Seebeck coefficient.

        *This is a wrapper function used as an input to calculate_property.*

        Args:
            c (int): the carrier concentration <0 for electrons, >0 for holes
            T (int): temperature in Kelvin

        Returns (dict: {"n": float, "p": float}): Seebeck integral numerator
            integrated over the energy scale (egrid).
        """
        fn = lambda E, fermi, T: f0(E, fermi, T) * (1 - f0(E, fermi, T)) * E / (
                k_B * T)
        return {t: self.integrate_func_over_E(func=fn, tp=t, T=T,
                                              fermi=self.fermi_level[c][T],
                                              normalize_energy=True,
                                              xDOS=True) for t in ["n", "p"]}

    def seeb_int_denom(self, c, T):
        """
        Returns the denominator of the integral term in eq (52) of [R] for
        calculation of the Seebeck coefficient.

        *This is a wrapper function used as an input to calculate_property.*

        Args:
            c (int): the carrier concentration <0 for electrons, >0 for holes
            T (int): temperature in Kelvin

        Returns:
            (dict: {"n": float, "p": float}): Seebeck integral denominator
            integrated over the energy scale (egrid).
        """
        return {t: self.gs + self.integrate_over_E(
            props=["f0x1-f0"], tp=t, c=c, T=T, xDOS=True) for t in ["n", "p"]}

    def calculate_property(self, prop_name, prop_func, for_all_E=False):
        """
        Calculates the propery at all concentrations and temperatures using
        the given function and insert it into self.egrid

        Args:
            prop_name (str): the name of the property
            prop_func (obj): the given function MUST takes c and T as required
                inputs in this order.

        Returns (None):
            populates the prop_name in egrid.
        """
        if for_all_E:
            for tp in ["n", "p"]:
                self.egrid[tp][prop_name] = \
                    {c: {T: [self.gs] * len(self.egrid[tp]["energy"]) \
                         for T in self.temperatures} for c in self.dopings}
        else:
            self.egrid[prop_name] = {c: {T: self.gs for T in self.temperatures
                                         } for c in self.dopings}
        for c in self.dopings:
            for T in self.temperatures:
                if for_all_E:
                    fermi = self.fermi_level[c][T]
                    for tp in ["n", "p"]:
                        for ie, E in enumerate(self.egrid[tp]["energy"]):
                            self.egrid[tp][prop_name][c][T][ie] = prop_func(E,
                                                                            fermi,
                                                                            T)
                else:
                    self.egrid[prop_name][c][T] = prop_func(c, T)

    def calculate_N_II(self, c, T):
        """
        Returns the total simulated ionoized impurity concentration.

        Args:
            c (int): the carrier concentration
            T (int): the temperature in kelvin

        Returns (float): inoized impurity (IMP) scattering concentration (N_II)
        """
        N_II = abs(self.calc_doping[c][T]["n"]) * self.charge["n"] ** 2 + \
               abs(self.calc_doping[c][T]["p"]) * self.charge["p"] ** 2 + \
               self.N_dis / self.structure.volume ** (1 / 3) * 1e8 * \
               self.charge["dislocations"] ** 2
        # N_dis is a given 2D concentration of charged dislocations in 1/cm**2
        return N_II

    def pre_init_egrid(self):
        """
        Just to initialize the energy grid (egrid) and the energy values as
        opposed to all the variables defined in the final egrid.

        Returns ([str]): keep track of which types failed; "n" or "p" type or
            neither. Cause of failure could be that too few k-points are left
            for that type.
        """
        min_nE = 2
        corrupt_tps = []
        self.egrid = {
            "n": {"energy": [], "DOS": [], "all_en_flat": [],
                  "all_ks_flat": []},
            "p": {"energy": [], "DOS": [], "all_en_flat": [],
                  "all_ks_flat": []},
        }
        self.kgrid_to_egrid_idx = {"n": [], "p": []}
        self.Efrequency = {"n": [], "p": []}
        self.sym_freq = {"n": [], "p": []}
        E_idx = {"n": [], "p": []}
        for tp in ["n", "p"]:
            for ib, en_vec in enumerate(self.kgrid[tp]["energy"]):
                self.egrid[tp]["all_en_flat"] += list(en_vec)
                self.egrid[tp]["all_ks_flat"] += list(
                    self.kgrid[tp]["kpoints"][ib])
                E_idx[tp] += [(ib, iek) for iek in range(len(en_vec))]
            ieidxs = np.argsort(self.egrid[tp]["all_en_flat"])
            self.egrid[tp]["all_en_flat"] = [self.egrid[tp]["all_en_flat"][ie]
                                             for ie in ieidxs]
            self.egrid[tp]["all_ks_flat"] = [self.egrid[tp]["all_ks_flat"][ie]
                                             for ie in ieidxs]
            E_idx[tp] = [E_idx[tp][ie] for ie in ieidxs]

        # setting up energy grid and DOS:
        for tp in ["n", "p"]:
            energy_counter = []
            i = 0
            last_is_counted = False
            while i < len(self.egrid[tp]["all_en_flat"]) - 1:
                sum_E = self.egrid[tp]["all_en_flat"][i]
                sum_nksym = len(remove_duplicate_kpoints(
                    self.band_structure.get_sym_eq_kpoints(
                        self.egrid[tp]["all_ks_flat"][i])))
                counter = 1.0  # because the ith member is already included in sum_E
                current_ib_ie_idx = [E_idx[tp][i]]
                j = i
                while j < len(self.egrid[tp]["all_en_flat"]) - 1 and \
                        abs(self.egrid[tp]["all_en_flat"][i] -
                            self.egrid[tp]["all_en_flat"][j + 1]) < self.dE_min:
                    counter += 1
                    current_ib_ie_idx.append(E_idx[tp][j + 1])
                    sum_E += self.egrid[tp]["all_en_flat"][j + 1]
                    sum_nksym += len(remove_duplicate_kpoints(
                        self.band_structure.get_sym_eq_kpoints(
                            self.egrid[tp]["all_ks_flat"][i + 1])))

                    if j + 1 == len(self.egrid[tp]["all_en_flat"]) - 1:
                        last_is_counted = True
                    j += 1
                self.egrid[tp]["energy"].append(sum_E / counter)
                self.kgrid_to_egrid_idx[tp].append(current_ib_ie_idx)
                self.sym_freq[tp].append(sum_nksym / counter)
                energy_counter.append(counter)
                self.egrid[tp]["DOS"].append(
                    self.dos[self.get_Eidx_in_dos(sum_E / counter)][1])
                i = j + 1

            if not last_is_counted:
                self.egrid[tp]["energy"].append(
                    self.egrid[tp]["all_en_flat"][-1])
                self.kgrid_to_egrid_idx[tp].append([E_idx[tp][-1]])
                self.egrid[tp]["DOS"].append(self.dos[self.get_Eidx_in_dos(
                    self.egrid[tp]["energy"][-1])][1])
            self.egrid[tp]["size"] = len(self.egrid[tp]["energy"])
            self.Efrequency[tp] = [len(Es) for Es in
                                   self.kgrid_to_egrid_idx[tp]]
            if len(self.Efrequency[tp]) < min_nE:
                warnings.warn(
                    "The final {}-egrid have fewer than {} energy values".format(
                        tp, min_nE))
                corrupt_tps.append(tp)
        return corrupt_tps

    def init_egrid(self):
        """
        Initializes the self.egrid dict containing energy grid and relevant
        properties such as "DOS". This must be called after pre_init_egrid so
        that the energy values are already populated.

        Returns ([str]): keep track of which types failed; "n" or "p" type or
            neither. Cause of failure could be that too few k-points are left
            for that type.
        """
        corrupt_tps = self.pre_init_egrid()
        if "n" in corrupt_tps and "p" in corrupt_tps:
            return corrupt_tps
        for tp in ['n', 'p']:
            self.egrid[tp]["relaxation time constant"] = {
                c: {T: 0.0 for T in self.temperatures} for c in self.dopings}

        self.calculate_property(prop_name="f0", prop_func=f0, for_all_E=True)
        self.calculate_property(prop_name="f", prop_func=f0, for_all_E=True)
        self.calculate_property(prop_name="f_th", prop_func=f0, for_all_E=True)

        for prop in ["f", "f_th"]:
            self.map_to_egrid(prop_name=prop, c_and_T_idx=True)

        self.calculate_property(prop_name="f0x1-f0", prop_func=lambda E, fermi,
                                                                      T: f0(E,
                                                                            fermi,
                                                                            T) * (
                                                                                 1 - f0(
                                                                             E,
                                                                             fermi,
                                                                             T)),
                                for_all_E=True)
        for c in self.dopings:
            for T in self.temperatures:
                fermi = self.fermi_level[c][T]
                for tp in ["n", "p"]:
                    for ib in range(len(self.kgrid[tp]["energy"])):
                        for ik in range(len(self.kgrid[tp]["kpoints"][ib])):
                            E = self.kgrid[tp]["energy"][ib][ik]
                            self.kgrid[tp]["f0"][c][T][ib][ik] = f0(E, fermi, T)

        self.calculate_property(prop_name="beta",
                                prop_func=self.inverse_screening_length)
        self.logger.debug('inverse screening length, beta is \n{}'.format(
            self.egrid["beta"]))
        self.calculate_property(prop_name="N_II",
                                prop_func=self.calculate_N_II)
        self.calculate_property(prop_name="Seebeck_integral_numerator",
                                prop_func=self.seeb_int_num)
        self.calculate_property(prop_name="Seebeck_integral_denominator",
                                prop_func=self.seeb_int_denom)
        return corrupt_tps

    def get_Eidx_in_dos(self, E, Estep=None):
        """
        After the density of states (DOS) is initialized this function returns
        the index of a given energy level

        Args:
            E (float): the energy level in eV
            Estep (float): optional, the energy step used in calculating DOS

        Returns (int): index of the energy level in the DOS
        """
        if not Estep:
            Estep = max(self.dE_min, 0.0001)
        calculated_index = int(round((E - self.dos_emin) / Estep))
        return min(calculated_index, len(self.dos_emesh) - 1)

    def G(self, tp, ib, ik, ib_prm, ik_prm, X):
        """
        The overlap integral betweek vectors k and k'

        Args:
            ik (int): index of vector k in kgrid
            ik_prm (int): index of vector k' in kgrid
            X (float): cosine of the angle between vectors k and k'

        Returns (float): the overlap integral
        """
        a = self.kgrid[tp]["a"][ib][ik]
        c = self.kgrid[tp]["c"][ib][ik]
        return (a * self.kgrid[tp]["a"][ib_prm][ik_prm] + \
                X * c * self.kgrid[tp]["c"][ib_prm][ik_prm]) ** 2

    def remove_indexes(self, rm_idx_list, rearranged_props):
        """
        The k-points with velocity < 1 cm/s (either in valence or conduction band) are taken out as those are
            troublesome later with extreme values (e.g. too high elastic scattering rates)

        Args:
            rm_idx_list ([int]): the kpoint indexes that need to be removed for each property
            rearranged_props ([str]): list of properties for which some indexes need to be removed
        """
        for i, tp in enumerate(["n", "p"]):
            for ib in range(self.cbm_vbm[tp]["included"]):
                rm_idx_list_ib = list(set(rm_idx_list[tp][ib]))
                rm_idx_list_ib.sort(reverse=True)
                rm_idx_list[tp][ib] = rm_idx_list_ib
                self.logger.debug(
                    "# of {}-type kpoints indexes with low velocity or off-energy: {}".format(
                        tp, len(rm_idx_list_ib)))
            for prop in rearranged_props:
                self.kgrid[tp][prop] = \
                    np.array([np.delete(self.kgrid[tp][prop][ib],
                                        rm_idx_list[tp][ib], axis=0) \
                              for ib in range(self.cbm_vbm[tp]["included"])])

    def initialize_var(self, grid, names, val_type="scalar", initval=0.0,
                       is_nparray=True, c_T_idx=False):
        """
        Initializes a variable/key within the self.kgrid variable

        Args:
            grid (str): options are "kgrid" or "egrid": whether to initialize vars in self.kgrid or self.egrid
            names (list): list of the names of the variables
            val_type (str): options are "scalar", "vector", "matrix" or "tensor"
            initval (float): the initial value (e.g. if val_type=="vector", each of the vector's elements==init_val)
            is_nparray (bool): whether the final initial content is an numpy.array or not.
            c_T_idx (bool): whether to define the variable at each concentration, c, and temperature, T.
        """
        if not isinstance(names, list):
            names = [names]
        if val_type.lower() in ["scalar"]:
            initial_val = initval
        elif val_type.lower() in ["vector"]:
            initial_val = [initval, initval, initval]
        elif val_type.lower() in ["tensor", "matrix"]:
            initial_val = [[initval for _ in range(3)] for _ in range(3)]

        for name in names:
            for tp in ["n", "p"]:
                self[grid][tp][name] = 0.0
                if grid == "kgrid":
                    init_content = [[initial_val for _ in
                                     range(len(self[grid][tp]["kpoints"][j]))]
                                    for j in
                                    range(self.cbm_vbm[tp]["included"])]
                elif grid == "egrid":
                    init_content = [initial_val for _ in
                                    self[grid][tp]["energy"]]
                else:
                    raise TypeError(
                        'The argument "grid" must be set to either "kgrid" or "egrid"')
                if is_nparray:
                    if not c_T_idx:
                        self[grid][tp][name] = np.array(init_content)
                    else:
                        self[grid][tp][name] = {
                            c: {T: np.array(init_content) for T in
                                self.temperatures} for c in
                            self.dopings}
                else:
                    # TODO: if not is_nparray both temperature values will be equal probably because both are equal to init_content that are a list and FOREVER they will change together. Keep is_nparray as True as it makes a copy, otherwise you are doomed! See if you can fix this later
                    if val_type not in ["scalar"] and c_T_idx:
                        raise ValueError(
                            "For now keep using is_nparray=True to see why for not is_nparray everything becomes equal at all temepratures (lists are not copied but they are all the same)")
                    else:
                        if not c_T_idx:
                            self[grid][tp][name] = init_content
                        else:
                            self[grid][tp][name] = {
                                c: {T: init_content for T in self.temperatures}
                                for
                                c in
                                self.dopings}

    def calc_parabolic_energy(self, xkpt, tp, ib):
        """
        Calculates parabolic or other parabolic bands at given k-point & band

        Args:
            xkpt (3x1 array or list): fractional coordinates of a given k-point
            tp (str): 'n' or 'p' type
            ib (int): the band index

        Returns:
            (energy(eV), velocity (cm/s), effective mass) from a parabolic band
        """
        energy, velocity, effective_m = get_parabolic_energy(
            self.get_cartesian_coords(xkpt) / A_to_nm,
            parabolic_bands=self.parabolic_bands,
            type=tp, ib=ib, bandgap=self.dft_gap + self.scissor)
        return energy, velocity, effective_m

    def init_kgrid(self, kpts, important_points, delete_off_points=True):
        """
        Initializes the kgrid dict that contain various properties such as
        energy, velocity, cartesian_kpoints, etc for both "n"-type (conduction
        bands) and "p"-type (valence bands) based on the k-point mesh, kpts,
        surrounding the important_points that are the important extrema.

        Args:
            kpts ([3x1 arrays]): list of k-points fractional coordinates
            important_points ({"n": [3x1 arrays], "p": [3x1 arrays]}):
            delete_off_points (bool): whether to delete points that have too
                low velocity or energy values too off from CBM/VBM, etc. True
                is recommended, set False only for testing

        Returns ([str]): keep track of which types failed; "n" or "p" type or
            neither. Cause of failure could be that too few k-points are left
            for that type.
        """
        corrupt_tps = []
        self.kgrid = {
            "n": {},
            "p": {}}
        self.num_bands = {"n": 1, "p": 1}
        for tp in ["n", "p"]:
            self.num_bands[tp] = self.cbm_vbm[tp]["included"]
            self.kgrid[tp]["kpoints"] = [kpts[tp] for ib in
                                         range(self.num_bands[tp])]

        self.initialize_var("kgrid", ["energy", "a", "c", "norm(v)", "norm(k)"],
                            "scalar", 0.0, is_nparray=False)
        self.initialize_var("kgrid", ["velocity"], "vector", 0.0,
                            is_nparray=False)

        start_time = time.time()
        rm_idx_list = {"n": [[] for i in range(self.cbm_vbm["n"]["included"])],
                       "p": [[] for i in range(self.cbm_vbm["p"]["included"])]}
        self.initialize_var("kgrid",
                            ["old cartesian kpoints", "cartesian kpoints"],
                            "vector", 0.0, is_nparray=False, c_T_idx=False)
        self.initialize_var("kgrid", ["norm(k)"], "scalar", 0.0,
                            is_nparray=False, c_T_idx=False)
        self.logger.debug(
            "The DFT gap right before calculating final energy values: {}".format(
                self.dft_gap))

        for i, tp in enumerate(["p", "n"]):
            self.cbm_vbm[tp]["cartesian k"] = self.get_cartesian_coords(
                self.cbm_vbm[tp]["kpoint"]) / A_to_nm
            self.cbm_vbm[tp]["all cartesian k"] = remove_duplicate_kpoints(
                self.band_structure.get_sym_eq_kpoints(
                    self.cbm_vbm[tp]["cartesian k"],
                    cartesian=True))
            sgn = (-1) ** i
            for ib in range(self.cbm_vbm[tp]["included"]):
                for ik, k in enumerate(self.kgrid[tp]['kpoints'][ib]):
                    self.kgrid[tp]["old cartesian kpoints"][ib][ik] = \
                        self.get_cartesian_coords(
                            self.kgrid[tp]["kpoints"][ib][ik]) / A_to_nm

                s_orbital, p_orbital = get_band_orbital_contributions(
                    self.band_structure,
                    self.cbm_vbm[tp]["bidx"] - 1 - sgn * ib)
                orbitals = {"s": s_orbital, "p": p_orbital}
                fit_orbs = {
                    orb: griddata(points=np.array(self.cartesian_kpoints),
                                  values=np.array(orbitals[orb]),
                                  xi=np.array(
                                      self.kgrid[tp]["old cartesian kpoints"][
                                          ib]),
                                  method='nearest') for orb in orbitals.keys()}

                if self.interpolation == "boltztrap1":
                    iband = i * self.cbm_vbm["p"]["included"] + ib
                else:
                    iband = self.cbm_vbm[tp]["bidx"] + (i - 1) * \
                            self.cbm_vbm["p"]["included"] + ib
                self.kgrid[tp]["energy"][ib], \
                self.kgrid[tp]["velocity"][ib] = \
                    interpolate_bs(self.kgrid[tp]["kpoints"][ib],
                                   self.interp_params, iband=iband, sgn=sgn,
                                   method=self.interpolation,
                                   scissor=self.scissor,
                                   matrix=self.structure.lattice.matrix,
                                   n_jobs=self.n_jobs,
                                   return_mass=False)

                self.kgrid[tp]["cartesian kpoints"][ib] = np.array(
                    self.kgrid[tp]["old cartesian kpoints"][ib])  # made a copy

                # compare to a for-loop this map reduce time and memory usage:
                self.kgrid[tp]["cartesian kpoints"][ib] = list(
                    map(lambda k: self.get_cartesian_coords(get_closest_k(
                        k, self.band_structure.get_sym_eq_kpoints(
                            important_points[tp][0]),
                        return_diff=True)) / A_to_nm,
                        self.kgrid[tp]["kpoints"][ib]))

                self.kgrid[tp]["norm(k)"][ib] = np.linalg.norm(
                    self.kgrid[tp]["cartesian kpoints"][ib], axis=1)

                for ik in range(len(self.kgrid[tp]["kpoints"][ib])):
                    if self.parabolic_bands is not None:
                        self.kgrid[tp]["energy"][ib][ik], \
                        self.kgrid[tp]["velocity"][ib][ik], _ = \
                            get_parabolic_energy(
                                self.kgrid[tp]["cartesian kpoints"][ib][ik],
                                parabolic_bands=self.parabolic_bands, type=tp,
                                ib=ib,
                                bandgap=self.dft_gap + self.scissor)

                    # self.kgrid[tp]["norm(v)"][ib][ik] = norm(self.kgrid[tp]["velocity"][ib][ik])
                    if (len(rm_idx_list[tp][ib]) + 20 < len(
                            self.kgrid[tp]['kpoints'][ib])) and (
                            (self.kgrid[tp]["velocity"][ib][
                                 ik] < self.v_min).all()
                            # if all members are small, that point should be removed otherwise scattering blows up and I get nan mobilities
                            or \
                            (abs(self.kgrid[tp]["energy"][ib][ik] -
                                 self.cbm_vbm[tp]["energy"]) > self.Ecut[tp]) \
                            or \
                            ((self.max_normk[tp]) and (
                                    self.kgrid[tp]["norm(k)"][ib][ik] >
                                    self.max_normk[tp]) and (
                                     self.parabolic_bands0 is None))
                            or \
                            (self.kgrid[tp]["norm(k)"][ib][ik] < 1e-3)
                    ):
                        rm_idx_list[tp][ib].append(ik)
                    if self.parabolic_bands is None:
                        self.kgrid[tp]["a"][ib][ik] = fit_orbs["s"][ik] / (
                                fit_orbs["s"][ik] ** 2 + fit_orbs["p"][
                            ik] ** 2) ** 0.5
                        if np.isnan(self.kgrid[tp]["a"][ib][ik]):
                            self.kgrid[tp]["a"][ib][ik] = np.mean(
                                self.kgrid[tp]["a"][ib][:ik])
                        self.kgrid[tp]["c"][ib][ik] = (1 -
                                                       self.kgrid[tp]["a"][ib][
                                                           ik] ** 2) ** 0.5
                    else:
                        self.kgrid[tp]["a"][ib][ik] = 1.0  # parabolic: s-only
                        self.kgrid[tp]["c"][ib][ik] = 0.0
                self.kgrid[tp]["norm(v)"][ib] = np.linalg.norm(
                    self.kgrid[tp]["velocity"][ib], axis=1)
            self.logger.debug(
                "average of the {}-type group velocity in kgrid:\n {}".format(
                    tp, np.mean(self.kgrid[tp]["velocity"][0], axis=0)))

        rearranged_props = ["velocity", "energy", "a", "c", "kpoints",
                            "cartesian kpoints", "old cartesian kpoints",
                            "norm(v)", "norm(k)"]

        self.logger.debug(
            "time to calculate E, v, m_eff at all k-points: \n {}".format(
                time.time() - start_time))
        start_time = time.time()

        for tp in ["n", "p"]:
            rm_idx_list[tp] = [rm_idx_list[tp][0] for _ in
                               range(self.cbm_vbm[tp]["included"])]
        self.rm_idx_list = deepcopy(
            rm_idx_list)  # format: [tp][ib][ik]; instance variable only used in k-integration
        if delete_off_points:
            self.remove_indexes(rm_idx_list, rearranged_props=rearranged_props)
        del rm_idx_list
        for tp in ['p', 'n']:
            self.logger.debug(
                "average of the {}-type group velocity in kgrid after removing points:\n {}".format(
                    tp, np.mean(self.kgrid[tp]["velocity"][0], axis=0)))
        self.logger.debug("dos_emin = {} and dos_emax= {}".format(self.dos_emin,
                                                                  self.dos_emax))

        self.logger.debug('current cbm_vbm:\n{}'.format(self.cbm_vbm))
        for tp in ["n", "p"]:
            for ib in range(len(self.kgrid[tp]["energy"])):
                self.logger.info(
                    "Final # of {}-kpts in band #{}: {}".format(tp, ib, len(
                        self.kgrid[tp]["kpoints"][ib])))

            if len(self.kgrid[tp]["kpoints"][0]) < 5:
                corrupt_tps.append(tp)
        self.logger.debug(
            "time to calculate energy, velocity, m* for all: {} seconds".format(
                time.time() - start_time))

        # sort "energy", "kpoints", etc based on energy in ascending order and keep track of old indexes
        e_sort_idx_2 = self.sort_vars_based_on_energy(args=rearranged_props,
                                                      ascending=True)

        # k-integration stuff:
        self.pos_idx_2 = deepcopy(e_sort_idx_2)
        for tp in ['n', 'p']:
            for ib in range(self.num_bands[tp]):
                self.pos_idx_2[tp][ib] = \
                    np.array(range(len(e_sort_idx_2[tp][ib])))[
                        e_sort_idx_2[tp][ib]].argsort()

        for tp in ["n", "p"]:
            self.kgrid[tp]["size"] = [len(self.kgrid[tp]["kpoints"][ib]) \
                                      for ib in
                                      range(len(self.kgrid[tp]["kpoints"]))]

        self.initialize_var("kgrid", ["W_POP"], "scalar", 0.0, c_T_idx=False)
        self.initialize_var("kgrid", ["N_POP"], "scalar", 0.0, c_T_idx=True)
        self.initialize_var(grid="kgrid", names=[
            "_all_elastic", "S_i", "S_i_th", "S_o", "S_o_th", "g", "g_th",
            "g_POP", "f0", "f", "f_th", "relaxation time", "df0dk",
            "electric force", "thermal force"], val_type="vector",
                            initval=self.gs, is_nparray=True, c_T_idx=True)

        for tp in ["n", "p"]:
            for ib in range(self.cbm_vbm[tp]["included"]):
                # We define W_POP in the grid this way for future W_POP(k)
                self.kgrid[tp]["W_POP"][ib] = \
                    [self.W_POP] * len(self.kgrid[tp]["kpoints"][ib])
                for c in self.dopings:
                    for T in self.temperatures:
                        self.kgrid[tp]["N_POP"][c][T][ib] = np.array(
                            [1 / (np.exp(hbar * W_POP / (k_B * T)) - 1) for
                             W_POP in self.kgrid[tp]["W_POP"][ib]])
        return corrupt_tps

    def sort_vars_based_on_energy(self, args, ascending=True):
        """
        Sorts the list of variables specified by args based on their "energy"
        values in each band for both "n"- and "p"-type bands and in ascending
        order by default.

        Args:
            args ([str]): list of arguments in self.kgrid.
            ascending (bool): whether to sort in ascending order (default)

        Returns ([int]):
            after actually modifying the args to be sorted based on energy, it
                also returns the indexes in the order that results in sorted
                energy.
        """
        ikidxs = {'n': {ib: [] for ib in range(self.num_bands['n'])},
                  'p': {ib: [] for ib in range(self.num_bands['p'])}}
        for tp in ["n", "p"]:
            for ib in range(self.cbm_vbm[tp]["included"]):
                ikidxs[tp][ib] = np.argsort(self.kgrid[tp]["energy"][ib])
                if not ascending:
                    ikidxs[tp][ib].reverse()
                for arg in args:
                    self.kgrid[tp][arg][ib] = np.array(
                        [self.kgrid[tp][arg][ib][ik] for ik in ikidxs[tp][ib]])
        return ikidxs

    def generate_angles_and_indexes_for_integration(self,
                                                    avg_Ediff_tolerance=0.02):
        """
        Generates the indexes of k' points that have the same energy (for elastic scattering) as E(k) or
        have energy equal to E(k) plus or minus of the energy of the optical phonon for inelastic scattering.
        Also, generated and stored the cosine of the angles between such points and a given input k-point

        Args:
            avg_Ediff_tolerance (float): in eV the average allowed energy difference between the target E(k') and
                what it actially is (e.g. to prevent/identify large energy differences if enforced scattering)
        """
        self.initialize_var("kgrid", ["X_E_ik", "X_Eplus_ik", "X_Eminus_ik"],
                            "scalar", [], is_nparray=False,
                            c_T_idx=False)

        # elastic scattering
        for tp in ["n", "p"]:
            for ib in range(len(self.kgrid[tp]["energy"])):
                self.nforced_scat = {"n": 0.0, "p": 0.0}
                self.ediff_scat = {"n": [], "p": []}
                for ik in range(len(self.kgrid[tp]["kpoints"][ib])):
                    self.kgrid[tp]["X_E_ik"][ib][
                        ik] = self.get_X_ib_ik_near_new_E(tp, ib, ik,
                                                          E_change=0.0,
                                                          forced_min_npoints=self.nE_min,
                                                          tolerance=self.dE_min)
                enforced_ratio = self.nforced_scat[tp] / sum(
                    [len(points) for points in self.kgrid[tp]["X_E_ik"][ib]])
                self.logger.info(
                    "enforced scattering ratio for {}-type elastic scattering at band {}:\n {}".format(
                        tp, ib, enforced_ratio))
                if enforced_ratio > 0.9:
                    warnings.warn(
                        "the k-grid is too coarse for an acceptable simulation of elastic scattering in {};"
                            .format(_doping_names[tp]))

                avg_Ediff = sum(self.ediff_scat[tp]) / max(
                    len(self.ediff_scat[tp]), 1)
                if avg_Ediff > avg_Ediff_tolerance:
                    warnings.warn(
                        "{}-type average energy difference of the enforced scattered k-points is more than"
                        " {}, try running with a more dense k-point mesh".format(
                            tp, avg_Ediff_tolerance))

        # inelastic scattering
        if "POP" in self.inelastic_scats:
            for tp in ["n", "p"]:
                sgn = (-1) ** (["n", "p"].index(tp))
                for ib in range(len(self.kgrid[tp]["energy"])):
                    self.nforced_scat = {"n": 0.0, "p": 0.0}
                    self.ediff_scat = {"n": [], "p": []}
                    for ik in range(len(self.kgrid[tp]["kpoints"][ib])):
                        self.kgrid[tp]["X_Eplus_ik"][ib][
                            ik] = self.get_X_ib_ik_near_new_E(tp, ib, ik,
                                                              E_change=+ hbar *
                                                                       self.kgrid[
                                                                           tp][
                                                                           "W_POP"][
                                                                           ib][
                                                                           ik],
                                                              forced_min_npoints=self.nE_min,
                                                              tolerance=None)
                        self.kgrid[tp]["X_Eminus_ik"][ib][
                            ik] = self.get_X_ib_ik_near_new_E(tp, ib, ik,
                                                              E_change=- hbar *
                                                                       self.kgrid[
                                                                           tp][
                                                                           "W_POP"][
                                                                           ib][
                                                                           ik],
                                                              forced_min_npoints=self.nE_min,
                                                              tolerance=None)
                    enforced_ratio = self.nforced_scat[tp] / (
                            sum([len(points) for points in
                                 self.kgrid[tp]["X_Eplus_ik"][ib]]) + \
                            sum([len(points) for points in
                                 self.kgrid[tp]["X_Eminus_ik"][ib]]))
                    self.logger.info(
                        "enforced scattering ratio: {}-type inelastic at band {}:\n{}".format(
                            tp, ib, enforced_ratio))

                    if enforced_ratio > 0.9:
                        # TODO: this should be an exception but for now I turned to warning for testing.
                        warnings.warn(
                            "the k-grid is too coarse for an acceptable simulation of POP scattering in {};"
                            " you can try this k-point grid but without POP as an inelastic scattering.".format(
                                _doping_names[tp]))

                    avg_Ediff = sum(self.ediff_scat[tp]) / max(
                        len(self.ediff_scat[tp]), 1)
                    if avg_Ediff > avg_Ediff_tolerance:
                        # TODO: this should be an exception but for now I turned to warning for testing.
                        warnings.warn(
                            "{}-type average energy difference of the enforced scattered k-points is more than"
                            " {}, try running with a more dense k-point mesh".format(
                                tp, avg_Ediff_tolerance))

    def unique_X_ib_ik_symmetrically_equivalent(self, tp, ib, ik):
        """
        Given indexes of a k-point in "n"-tp or "p"-tp grid, it returns a list
            of unique and symmetricall equivalent k-points.

        Args:
            tp (str): options are "n" for conduction bands and "p" for valence
            ib (int): band index (0 for the last valence/first conduction band)
            ik (int): k-point index in the kgrid

        Returns ([1x3 numpy.ndarray]):
            a list of k-points symmetrically equivalent to the original sorted
                on the cosine of the angle between them and the original point
        """
        frac_k = self.kgrid[tp]["kpoints"][ib][ik]
        fractional_ks = np.dot(frac_k, self.rotations)
        k = self.kgrid[tp]["kpoints"][ib][ik]
        seks = [self.get_cartesian_coords(frac_k) / A_to_nm for frac_k in
                fractional_ks]

        all_Xs = []
        new_X_ib_ik = []
        for sek in seks:
            X = cos_angle(k, sek)
            if X in all_Xs:
                continue
            else:
                new_X_ib_ik.append((X, ib, ik, sek))
                all_Xs.append(X)
        all_Xs.sort()
        return new_X_ib_ik

    def get_X_ib_ik_near_new_E(self, tp, ib, ik, E_change, forced_min_npoints=0,
                               tolerance=None):
        """
        Returns the sorted (based on angle, X) list of angle and band and
        k-point indexes of all the points that are within tolerance of E + E_change

        **Attention! this function assumes self.kgrid is sorted based on the
        energy in ascending order.**

        Args:
            tp (str): type of the band; options: "n" or "p"
            ib (int): the band index
            ik (int): the k-point index
            E_change (float): the difference between E(k') and E(k)
            forced_min_npoints (int): the number of k-points that are forcefully included in
                scattering if not enough points are found
            tolerance (float): the energy tolerance for finding the k' points that are within E_change energy of E(k)
        """
        tolerance = tolerance or self.dE_min
        E = self.kgrid[tp]["energy"][ib][ik]
        E_prm = E + E_change  # E_prm is E prime, the new energy
        k = self.kgrid[tp]["cartesian kpoints"][ib][ik]
        # we count the point itself; it does not result in self-scattering (due to 1-X term); however, it is necessary
        # to avoid zero scattering as in the integration each term is (X[i+1]-X[i])*(integrand[i]+integrand[i+1)/2
        result = [(1, ib, ik)]

        nk = len(self.kgrid[tp]["kpoints"][ib])

        for ib_prm in range(self.cbm_vbm[tp]["included"]):
            ik_closest_E = np.abs(
                self.kgrid[tp]["energy"][ib_prm] - E_prm).argmin()

            for step, start in [(1, 0), (-1, -1)]:
                ik_prm = ik_closest_E + start  # go up from ik_closest_E, down from ik_closest_E - 1
                while ik_prm >= 0 and ik_prm < nk and abs(
                        self.kgrid[tp]["energy"][ib_prm][
                            ik_prm] - E_prm) < tolerance:
                    k_prm = self.kgrid[tp]["cartesian kpoints"][ib_prm][ik_prm]
                    X_ib_ik = (cos_angle(k, k_prm), ib_prm, ik_prm)
                    if norm(self.kgrid[tp]["old cartesian kpoints"][ib_prm][
                                ik_prm] -
                            self.kgrid[tp]["old cartesian kpoints"][ib][
                                ik]) < 2 * self.max_normk[tp]:
                        result.append(X_ib_ik)
                    ik_prm += step

        if E_change != 0.0:
            ib_prm = ib
            ik_closest_E = np.abs(
                self.kgrid[tp]["energy"][ib_prm] - E_prm).argmin()

            for step, start in [(1, 0), (-1, -1)]:
                # step -1 is in case we reached the end (ik_prm == nk - 1) when
                #  we choose from the lower energy k-points
                ik_prm = ik_closest_E + start  # go up from ik_closest_E
                while ik_prm >= 0 and ik_prm < nk and len(
                        result) - 1 < forced_min_npoints:
                    # add all the k-points that have the same energy as E_prime E(k_pm); these values are stored in X_E_ik
                    for X_ib_ik in self.kgrid[tp]["X_E_ik"][ib_prm][ik_prm]:
                        X, ib_pmpm, ik_pmpm = X_ib_ik
                        X_ib_ik_new = (
                            cos_angle(k, self.kgrid[tp]["cartesian kpoints"][
                                ib_pmpm][ik_pmpm]), ib_pmpm, ik_pmpm)
                        if (X_ib_ik_new[1], X_ib_ik_new[2]) not in [
                            (entry[1], entry[2]) for entry in result]:
                            result.append(X_ib_ik_new)
                        self.nforced_scat[tp] += 1

                    self.ediff_scat[tp].append(
                        self.kgrid[tp]["energy"][ib][ik] -
                        self.kgrid[tp]["energy"][ib_prm][ik_prm])
                    ik_prm += step

        result.sort(key=lambda x: x[0])
        return result

    def s_el_eq(self, sname, tp, c, T, k, k_prm):
        """
        Returns the scattering rate at wave vector k at a certain concentration and temperature
        for a specific elastic scattering mechanisms determined by sname

        Args:
            sname (string): abbreviation of the name of the elastic scatteirng mechanisms; options: IMP, ADE, PIE, DIS
            c (int): carrier concentration
            T (int): the temperature
            k (list): list containing fractional coordinates of the k vector
            k_prm (list): list containing fractional coordinates of the k prime vector
        """
        norm_diff_k = norm(
            k - k_prm)  # the slope for PIE and IMP don't match with bs_is_isotropic
        if norm_diff_k == 0.0:
            warnings.warn(
                "WARNING!!! same k and k' vectors as input of the elastic scattering equation")
            return 0.  # 0

        if sname.upper() in ["IMP"]:  # ionized impurity scattering
            unit_conversion = 0.001 / e ** 2
            return unit_conversion * e ** 4 * self.egrid["N_II"][c][T] / \
                   (4.0 * pi ** 2 * self.epsilon_s ** 2 * epsilon_0 ** 2 * hbar) \
                   / ((norm_diff_k ** 2 + self.egrid["beta"][c][T][
                tp] ** 2) ** 2)

        elif sname.upper() in [
            "ACD"]:  # acoustic deformation potential scattering
            unit_conversion = 1e18 * e
            return unit_conversion * k_B * T * self.E_D[tp] ** 2 / (
                    4.0 * pi ** 2 * hbar * self.C_el)

        elif sname.upper() in ["PIE"]:  # piezoelectric scattering
            unit_conversion = 1e9 / e
            return unit_conversion * e ** 2 * k_B * T * self.P_PIE ** 2 \
                   / (
                           norm_diff_k ** 2 * 4.0 * pi ** 2 * hbar * epsilon_0 * self.epsilon_s)

        elif sname.upper() in ["DIS"]:
            return self.gs

        else:
            raise ValueError(
                "The elastic scattering name {} is not supported!".format(
                    sname))

    def integrate_func_over_E(self, func, tp, fermi, T,
                              interpolation_nsteps=None, xDOS=True,
                              normalize_energy=False):
        """
        Integrates a single function (func) over the egrid.

        Args:
            func (object): a function object
            tp (str): options are "n" or "p"
            fermi (float): the fermi level
            T (int): the temperature in Kelvin
            interpolation_nsteps (None or int): the resolution of integration
            xDOS (bool): whether to multiply each energy value by its density
                of states (DOS)
            normalize_energy (bool): whether to set the CBM/VBM as the reference

        Returns:
            (float): The integral value of func, integrated over the egrid.
        """
        if not interpolation_nsteps:
            interpolation_nsteps = max(200, int(
                500.0 / len(self.egrid[tp]["energy"])))
        integral = 0.0
        if normalize_energy:
            fermi -= self.cbm_vbm[tp]["energy"]
        for ie in range(len(self.egrid[tp]["energy"]) - 1):
            E = self.egrid[tp]["energy"][ie]
            dE = (self.egrid[tp]["energy"][ie + 1] - E) / interpolation_nsteps
            if normalize_energy:
                E -= self.cbm_vbm[tp]["energy"]
            if xDOS:
                dS = (self.egrid[tp]["DOS"][ie + 1] - self.egrid[tp]["DOS"][
                    ie]) / interpolation_nsteps
                for i in range(interpolation_nsteps):
                    integral += dE * (
                            self.egrid[tp]["DOS"][ie] + i * dS) * func(
                        E + i * dE, fermi, T)
            else:
                for i in range(interpolation_nsteps):
                    integral += dE * func(E + i * dE, fermi, T)
        return integral

    def find_dv(self, grid):
        dv = np.zeros(grid[:, :, :, 0].shape)
        # N is a vector of the number of x, y, and z points
        N = grid.shape

        for i in range(N[0]):
            for j in range(N[1]):
                for k in range(N[2]):
                    if i > 0:
                        dx1 = (grid[i, j, k, 0] - grid[i - 1, j, k, 0]) / 2
                    else:
                        dx1 = grid[i, j, k, 0] - (-0.5)
                    if i < N[0] - 1:
                        dx2 = (grid[i + 1, j, k, 0] - grid[i, j, k, 0]) / 2
                    else:
                        dx2 = 0.5 - grid[i, j, k, 0]

                    if j > 0:
                        dy1 = (grid[i, j, k, 1] - grid[i, j - 1, k, 1]) / 2
                    else:
                        dy1 = grid[i, j, k, 1] - (-0.5)
                    if j < N[1] - 1:
                        dy2 = (grid[i, j + 1, k, 1] - grid[i, j, k, 1]) / 2
                    else:
                        dy2 = 0.5 - grid[i, j, k, 1]

                    if k > 0:
                        dz1 = (grid[i, j, k, 2] - grid[i, j, k - 1, 2]) / 2
                    else:
                        dz1 = grid[i, j, k, 2] - (-0.5)
                    if k < N[2] - 1:
                        dz2 = (grid[i, j, k + 1, 2] - grid[i, j, k, 2]) / 2
                    else:
                        dz2 = 0.5 - grid[i, j, k, 2]
                    # find fractional volume
                    dv[i, j, k] = (dx1 + dx2) * (dy1 + dy2) * (dz1 + dz2)

        # convert from fractional to cartesian (k space) volume
        dv *= self.structure.lattice.reciprocal_lattice.volume / (
                A_to_m * m_to_cm) ** 3
        return dv

    def integrate_over_k(self, func_grid, tp):
        """
        Takes a coordinate grid in the form of a numpy array (CANNOT have
        missing points) and a function to integrate and finds the integral
        using finite differences; missing points should be input as 0 in the
        .function

        Args:
            func_grid: in the interest of not prematurely optimizing, func_grid
                must be a  perfect grid: the only deviation from
                the cartesian coordinate system can be uniform stretches,
                distance between adjacent planes of points as in the
                can be any value, but no points can be missing from the next
                plane in this case the format of fractional_grid is a 4d grid
                the last dimension is a vector of the k point fractional coordinates
                the dv grid is 3d and the indexes correspond to those of func_grid

        Returns:
        """
        if func_grid.ndim == 3:
            return np.sum(func_grid * self.dv_grid[tp])
        return [np.sum(func_grid[:, :, :, i] * self.dv_grid[tp]) for i in
                range(func_grid.shape[3])]

    def integrate_over_E(self, props, tp, c, T, xDOS=False, xvel=False,
                         interpolation_nsteps=None):
        """
        Integrates the multiplication of props in the egrid over dE where
        E stands for energy.

        Args:
            props ([str]): list of property names. These properties must
                be available in egrid such as "g" or "df0dk" or "ACD". Note
                that some simple math operations of properties are permitted.
                examples::

                    "1 - f0"
                    "f0x1-f0"
                    "/ACD"

            tp (str): "p" (valence bands) or "n" (conduction bands) type
            c (int): the carrier concentration
            T (int): the absolute temperature in Kelvin
            xDOS (bool): whether to multiply the integrand by density of states
            xvel (bool): whether to multiply the integrand by the group velocity
            interpolation_nsteps (int): number of steps (dE) between each
                energy levels in egrid; the higher the more accurate but slower

        Returns (float): the result of the integrations
        """
        imax_occ = len(self.Efrequency[tp][:-1])

        if not interpolation_nsteps:
            interpolation_nsteps = max(200, int(
                500.0 / len(self.egrid[tp]["energy"])))
        diff = [0.0 for _ in props]
        integral = self.gs
        for ie in range(imax_occ):
            E = self.egrid[tp]["energy"][ie]
            dE = abs(
                self.egrid[tp]["energy"][ie + 1] - E) / interpolation_nsteps
            if xDOS:
                dS = (self.egrid[tp]["DOS"][ie + 1] - self.egrid[tp]["DOS"][
                    ie]) / interpolation_nsteps
            if xvel:
                dv = (self.egrid[tp]["velocity"][ie + 1] -
                      self.egrid[tp]["velocity"][ie]) / interpolation_nsteps
            for j, p in enumerate(props):
                if "/" in p:
                    diff[j] = (self.egrid[tp][p.split("/")[-1]][c][T][ie + 1] -
                               self.egrid[tp][p.split("/")[-1]][c][T][
                                   ie]) / interpolation_nsteps
                elif "1 -" in p:
                    diff[j] = (1 - self.egrid[tp][
                        p.split("-")[-1].replace(" ", "")][c][T][ie + 1] - (1 - \
                                                                            self.egrid[
                                                                                tp][
                                                                                p.split(
                                                                                    "-")[
                                                                                    -1].replace(
                                                                                    " ",
                                                                                    "")][
                                                                                c][
                                                                                T][
                                                                                ie])) / interpolation_nsteps
                else:
                    diff[j] = (self.egrid[tp][p][c][T][ie + 1] -
                               self.egrid[tp][p][c][T][
                                   ie]) / interpolation_nsteps
            for i in range(interpolation_nsteps):
                multi = dE
                for j, p in enumerate(props):
                    if p[0] == "/":
                        multi /= self.egrid[tp][p.split("/")[-1]][c][T][ie] + \
                                 diff[j] * i
                    elif "1 -" in p:
                        multi *= 1 - self.egrid[tp][
                            p.split("-")[-1].replace(" ", "")][c][T][ie] + diff[
                                     j] * i
                    else:
                        multi *= self.egrid[tp][p][c][T][ie] + diff[j] * i
                if xDOS:
                    multi *= self.egrid[tp]["DOS"][ie] + dS * i
                if xvel:
                    multi *= self.egrid[tp]["velocity"][ie] + dv * i
                integral += multi
        return np.array(integral)

    def integrate_over_X(self, tp, X_E_index, integrand, ib, ik, c, T,
                         sname=None, g_suffix=""):
        """
        integrate numerically with a simple trapezoidal algorithm.

        Args:
            tp (str): 'n' or 'p' type
            X_E_index ([[[(float, int, int)]]]): list of (X, ib', ik') for each
                k-point at each band
            integrand (func): the integrand function; options: el_integrand_X
                or inel_integrand_X for elastic and inelastic respectively

            ib (int): the band index
            ik (int): the k-point index
            c (float): the carrier concentration
            T (float): the temperature
            sname (str): the scattering name (see options in the documentation
                of el_integrand_X and inel_integrand_X functions
            g_suffix:

        Returns (float or numpy.array): the integrated value/vector
        """
        summation = 0.0
        if len(X_E_index[ib][ik]) == 0:
            raise ValueError(
                "enforcing scattering points did NOT work, {}[{}][{}] is empty".format(
                    X_E_index, ib, ik))
        X, ib_prm, ik_prm = X_E_index[ib][ik][0]
        current_integrand = integrand(tp, c, T, ib, ik, ib_prm, ik_prm, X,
                                      sname=sname, g_suffix=g_suffix)

        ikp = 0
        while ikp < len(X_E_index[ib][ik]) - 1:
            DeltaX = X_E_index[ib][ik][ikp + 1][0] - X_E_index[ib][ik][ikp][0]
            same_X_ks = [self.kgrid[tp]['cartesian kpoints'][ib_prm][ik_prm]]
            same_X_ks_integrands = [current_integrand]
            loop_found = False
            while DeltaX < 0.01 and ikp < len(X_E_index[ib][ik]) - 2:
                ikp += 1
                loop_found = True
                X, ib_prm, ik_prm = X_E_index[ib][ik][ikp]
                same_X_ks.append(
                    self.kgrid[tp]['cartesian kpoints'][ib_prm][ik_prm])
                same_X_ks_integrands.append(
                    integrand(tp, c, T, ib, ik, ib_prm, ik_prm, X, sname=sname,
                              g_suffix=g_suffix))
                DeltaX = X_E_index[ib][ik][ikp + 1][0] - X_E_index[ib][ik][ikp][
                    0]

            if len(same_X_ks) > 1:
                m = np.sum(same_X_ks, axis=0) / len(same_X_ks)
                same_X_ks = np.array(same_X_ks) - m
                same_X_ks_sort, ks_indexes = sort_angles(same_X_ks)
                same_X_ks_sort = np.vstack((same_X_ks_sort, same_X_ks_sort[0]))
                ks_indexes.append(ks_indexes[0])
                sm = 0.0
                for j in range(len(ks_indexes) - 1):
                    angle = get_angle(same_X_ks_sort[j + 1], same_X_ks_sort[j])
                    sm += (same_X_ks_integrands[ks_indexes[j + 1]] + \
                           same_X_ks_integrands[ks_indexes[j]]) / 2.0 * angle
                dum = sm / (2 * pi) / 2.0
                ikp += 1

            if not loop_found:
                dum = current_integrand / 2.0
                ikp += 1

            X, ib_prm, ik_prm = X_E_index[ib][ik][ikp]
            current_integrand = integrand(tp, c, T, ib, ik, ib_prm, ik_prm, X,
                                          sname=sname, g_suffix=g_suffix)
            if np.sum(current_integrand) == 0.0:
                dum *= 2
            elif np.sum(dum) == 0.0:
                dum = current_integrand
            else:
                dum += current_integrand / 2.0
            summation += dum * DeltaX  # In case of two points with the same X, DeltaX==0 so no duplicates
        return summation

    def el_integrand_X(self, tp, c, T, ib, ik, ib_prm, ik_prm, X, sname=None,
                       g_suffix=""):
        """
        Returns the evaluated (float) expression inside the elastic equations
            to be integrated over angles, dX.

        Args:
            tp (str): "n" or "p" type
            c (float): carrier concentration/doping in cm**-3
            T (float): the temperature
            ib (int): the band index starting from 0 (CBM/VBM)
            ik (int): the k-point index
            ib_prm (int): ib' (band index for k' state)
            ik_prm (int): ik' (k-index for k' state)
            X (float): the angle between k and k'
            sname (str): elastic scattering name: 'ACD', 'PIE', 'IMP'
            g_suffix (str): '' or '_th' (th for thermal)

        Returns (float): the integrand for elastic scattering integration
        """
        k = self.kgrid[tp]["cartesian kpoints"][ib][ik]
        k_prm = self.kgrid[tp]["cartesian kpoints"][ib_prm][ik_prm]
        if k[0] == k_prm[0] and k[1] == k_prm[1] and k[2] == k_prm[2]:
            return np.array(
                [0.0, 0.0,
                 0.0])  # self-scattering is not defined;regardless, the returned integrand must be a vector

        return (1 - X) * self.kgrid[tp]["norm(k)"][ib_prm][
            ik_prm] ** 2 * self.s_el_eq(sname, tp, c, T, k, k_prm) \
               * self.G(tp, ib, ik, ib_prm, ik_prm, X) / (
                       self.kgrid[tp]["norm(v)"][ib_prm][ik_prm] / sq3)

    def inel_integrand_X(self, tp, c, T, ib, ik, ib_prm, ik_prm, X, sname=None,
                         g_suffix=""):
        """
        Returns the evaluated (float) expression of the S_o & S_i(g) integrals.

        Args:
            tp (str): "n" or "p" type
            c (float): carrier concentration/doping in cm**-3
            T (float): the temperature
            ib (int): the band index starting from 0 (CBM/VBM)
            ik (int): the k-point index
            ib_prm (int): ib' (band index for k' state)
            ik_prm (int): ik' (k-index for k' state)
            X (float): the angle between k and k'
            sname (str): scattering name: 'S_oX_Eplus_ik', 'S_oX_Eminus_ik',
                'S_iX_Eplus_ik' or 'S_iX_Eminus_ik'
            g_suffix (str): '' or '_th' (th for thermal)

        Returns (float): the integrand for POP scattering (to be integrated
            over X)
        """
        if tp == "n" and 'minus' in sname and self.kgrid[tp]["energy"][ib][
            ik] - hbar * self.kgrid[tp]["W_POP"][ib][ik] < self.cbm_vbm[tp][
            "energy"]:
            return 0.0
        if tp == "p" and 'plus' in sname and self.kgrid[tp]["energy"][ib][
            ik] + hbar * self.kgrid[tp]["W_POP"][ib][ik] > self.cbm_vbm[tp][
            "energy"]:
            return 0.0
        if abs(self.kgrid[tp]['energy'][ib_prm][ik_prm] - \
               self.kgrid[tp]['energy'][ib][ik]) < \
                hbar * self.kgrid[tp]["W_POP"][ib][ik] / 2:
            return 0.0

        k = self.kgrid[tp]["cartesian kpoints"][ib][ik]
        k_prm = self.kgrid[tp]["cartesian kpoints"][ib_prm][ik_prm]
        if tp == "n":
            f = self.kgrid[tp]["f"][c][T][ib][ik]
            f_prm = self.kgrid[tp]["f"][c][T][ib_prm][ik_prm]
        else:
            f = 1 - self.kgrid[tp]["f"][c][T][ib][ik]
            f_prm = 1 - self.kgrid[tp]["f"][c][T][ib_prm][ik_prm]

        if k[0] == k_prm[0] and k[1] == k_prm[1] and k[2] == k_prm[2]:
            return 0.0
        N_POP = self.kgrid[tp]["N_POP"][c][T][ib][ik]
        norm_diff = norm(k - k_prm)
        if norm_diff < 1e-4:
            return 0.0

        integ = self.kgrid[tp]["norm(k)"][ib_prm][ik_prm] ** 2 * self.G(tp, ib,
                                                                        ik,
                                                                        ib_prm,
                                                                        ik_prm,
                                                                        X) / \
                (self.kgrid[tp]["norm(v)"][ib_prm][
                     ik_prm] * norm_diff ** 2 / sq3)

        if "S_i" in sname:
            integ *= X * self.kgrid[tp]["g" + g_suffix][c][T][ib_prm][ik_prm]
            if "minus" in sname:
                integ *= (1 - f) * N_POP + f * (1 + N_POP)
            elif "plus" in sname:
                integ *= (1 - f) * (1 + N_POP) + f * N_POP
            else:
                raise ValueError(
                    '"plus" or "minus" must be in sname for phonon absorption and emission respectively')
        elif "S_o" in sname:
            if "minus" in sname:
                integ *= (1 - f_prm) * (
                        1 + N_POP) + f_prm * N_POP  # interestingly f or f_prm does NOT make any difference (maybe close energies?)
            elif "plus" in sname:
                integ *= (1 - f_prm) * N_POP + f_prm * (1 + N_POP)
            else:
                raise ValueError(
                    '"plus" or "minus" must be in sname for phonon absorption and emission respectively')
        else:
            raise ValueError(
                'Unsupported inelastic scattering name: {}'.format(sname))
        return integ

    def s_inel_eq_isotropic(self, once_called=False):
        """
        calclates the inelastic S_i and S_o scattering rates in the kgrid based
            on the isotropic formulation (integrated equations from Rode)

        Args:
            once_called (bool): since scattering out, S_o, needs to be
                calculated only once (not a function of g), we use this flag

        Returns:
            updates values of S_i and S_o (np.array at each k-point) in kgrid
        """
        for tp in ["n", "p"]:
            for c in self.dopings:
                for T in self.temperatures:
                    for ib in range(len(self.kgrid[tp]["kpoints"])):
                        results = [calculate_sio(tp, c, T, ib, ik,
                                                 once_called, self.kgrid,
                                                 self.cbm_vbm,
                                                 self.epsilon_s,
                                                 self.epsilon_inf) for ik in
                                   range(len(self.kgrid[tp]["kpoints"][ib]))]
                        rlts = np.mean(np.array(results), axis=0)
                        if len(list(rlts)) != 4:
                            print(rlts)
                            raise ValueError

                        for ik, res in enumerate(results):
                            self.kgrid[tp]["S_i"][c][T][ib][ik] = res[0]
                            self.kgrid[tp]["S_i_th"][c][T][ib][ik] = res[1]
                            if not once_called:
                                if (res[2] < 0.1).any():
                                    # for the even of ill-defined scattering to avoid POP mobility blowing up
                                    self.kgrid[tp]["S_o"][c][T][ib][ik] = rlts[
                                        2]
                                else:
                                    self.kgrid[tp]["S_o"][c][T][ib][ik] = res[2]

                                if (res[3] < 0.1).any():
                                    self.kgrid[tp]["S_o_th"][c][T][ib][ik] = \
                                        rlts[3]
                                else:
                                    self.kgrid[tp]["S_o_th"][c][T][ib][ik] = \
                                        res[3]

    def s_inelastic(self, sname=None, g_suffix=""):
        """
        For the anisotropic formulation, sets the inelastic scattering rates,
        S_o and S_i, in the kgrid.

        Args:
            sname (str): scattering name; current options are "S_o" and "S_i"
            g_suffix (str): this suffix determines which phenomena is the
                perturbation to the electronic distribution (g) come from.
                Current options are "" (overall, electric) and "_th" (thermal)

        Returns (None):
        """
        for tp in ["n", "p"]:
            for c in self.dopings:
                for T in self.temperatures:
                    for ib in range(len(self.kgrid[tp]["energy"])):
                        for ik in range(len(self.kgrid[tp]["kpoints"][ib])):
                            summation = np.array([0.0, 0.0, 0.0])
                            for X_E_index_name in ["X_Eplus_ik", "X_Eminus_ik"]:
                                summation += self.integrate_over_X(tp,
                                                                   self.kgrid[
                                                                       tp][
                                                                       X_E_index_name],
                                                                   self.inel_integrand_X,
                                                                   ib=ib, ik=ik,
                                                                   c=c, T=T,
                                                                   sname=sname + X_E_index_name,
                                                                   g_suffix=g_suffix)
                            self.kgrid[tp][sname][c][T][ib][
                                ik] = summation * e ** 2 * \
                                      self.kgrid[tp]["W_POP"][ib][ik] / (
                                              4 * pi * hbar) * (
                                              1 / self.epsilon_inf - 1 / self.epsilon_s) / epsilon_0 * 100 / e

    def s_el_eq_isotropic(self, sname, tp, c, T, ib, ik):
        """
        Returns elastic scattering rate (a numpy vector) at given point
        (i.e. k-point, c, T) in isotropic formulation (i.e. if
        self.bs_is_isotropic==True). This assumption significantly simplifies
        the model and the integrated rates at each k/energy directly extracted
        from the literature can be used here.

        Args:
            sname (str): elastic scattering name: 'ACD', 'IMP', 'PIE', 'DIS'
            tp (str): 'n' or 'p' type respectively for conduction and valence
            c (float): carrier concentration
            T (float): temperature
            ib (int): band index starting from 0 (0 for CBM/VBM bands)
            ik (int): k-point index

        Returns (float): scalar (since assumed isotropic) scattering rate.
        """
        v = self.kgrid[tp]["norm(v)"][ib][
                ik] / sq3  # because of isotropic assumption, we treat the BS as 1D
        knrm = self.kgrid[tp]["norm(k)"][ib][ik]
        par_c = self.kgrid[tp]["c"][ib][ik]

        if sname.upper() == "ACD":
            # The following two lines are from [R]: page 38, eq. (112)
            return (k_B * T * self.E_D[tp] ** 2 * knrm ** 2) / (
                    3 * pi * hbar ** 2 * self.C_el * v) \
                   * (3 - 8 * par_c ** 2 + 6 * par_c ** 4) * e * 1e11

        elif sname.upper() == "IMP":
            # The following is a variation of Dingle's theory; see eq. (90) in [R]
            beta = self.egrid["beta"][c][T][tp]
            B_II = (4 * knrm ** 2 / beta ** 2) / (
                    1 + 4 * knrm ** 2 / beta ** 2) + 8 * (
                           beta ** 2 + 2 * knrm ** 2) / (
                           beta ** 2 + 4 * knrm ** 2) * par_c ** 2 + \
                   (
                           3 * beta ** 4 + 6 * beta ** 2 * knrm ** 2 - 8 * knrm ** 4) / (
                           (beta ** 2 + 4 * knrm ** 2) * knrm ** 2) * par_c ** 4
            D_II = 1 + 2 * beta ** 2 * par_c ** 2 / knrm ** 2 + 3 * beta ** 4 * par_c ** 4 / (
                    4 * knrm ** 4)

            return abs((e ** 4 * abs(self.egrid["N_II"][c][T])) / (
                    8 * pi * v * self.epsilon_s ** 2 * epsilon_0 ** 2 * hbar ** 2 *
                    knrm ** 2) * (D_II * log(
                1 + 4 * knrm ** 2 / beta ** 2) - B_II)) / (1e10 * e ** 2)

        elif sname.upper() == "PIE":
            # equation (108) of the reference [R]
            return (e ** 2 * k_B * T * self.P_PIE ** 2) / (
                    6 * pi * hbar ** 2 * self.epsilon_s * epsilon_0 * v) * (
                           3 - 6 * par_c ** 2 + 4 * par_c ** 4) * 100 / e

        elif sname.upper() == "DIS":
            # See table 1 of the reference [A]
            return (self.N_dis * e ** 4 * knrm) / (
                    hbar ** 2 * epsilon_0 ** 2 * self.epsilon_s ** 2 * (
                    self.structure.lattice.c * A_to_nm) ** 2 * v) \
                   / (self.egrid["beta"][c][T][tp] ** 4 * (
                    1 + (4 * knrm ** 2) / (
                    self.egrid["beta"][c][T][tp] ** 2)) ** 1.5) / (
                           1e3 * e ** 2)
        else:
            raise ValueError(
                'The elastic scattering name "{}" is NOT supported.'.format(
                    sname))

    def s_elastic(self, sname):
        """
        The scattering rate equation for each elastic scattering name (sname)

        Args:
            sname (str): elastic scattering name: 'IMP', 'ADE', 'PIE', 'DIS'

        Returns:
            it directly calculates the scattering rate at each k-point at each
                c and T (self.kgrid[tp][sname][c][T][ib][ik])
        """
        sname = sname.upper()
        self.initialize_var("egrid", sname, "vector", 0.0, c_T_idx=True)
        self.initialize_var("kgrid", sname, "vector", 0.0, c_T_idx=True)

        for tp in ["n", "p"]:
            for c in self.dopings:
                for T in self.temperatures:
                    valley = Valley(
                        self.kgrid[tp]["cartesian kpoints"][0],
                        self.kgrid[tp]['norm(k)'][0],
                        self.kgrid[tp]['velocity'][0],
                        self.kgrid[tp]['norm(v)'][0],
                        self.kgrid[tp]['a'][0],
                        self.kgrid[tp]['c'][0],
                        angle_k_prime_mapping=self.kgrid[tp]["X_E_ik"][0]
                    )

                    if sname == 'IMP':
                        scats = IonizedImpurityScattering(
                            self.bs_is_isotropic, valley, self.epsilon_s,
                            self.egrid["N_II"][c][T],
                            self.egrid["beta"][c][T][tp])
                    elif sname == 'ACD':
                        scats = AcousticDeformationScattering(
                            self.bs_is_isotropic, valley, self.C_el,
                            self.E_D[tp], T)
                    elif sname == 'PIE':
                        scats = PiezoelectricScattering(
                            self.bs_is_isotropic, valley, self.epsilon_s,
                            self.P_PIE, T)
                    elif sname == 'DIS':
                        scats = DislocationScattering(
                            self.bs_is_isotropic, valley, self.epsilon_s,
                            self.egrid["beta"][c][T][tp], self.N_dis,
                            self.structure.lattice.c)
                    else:
                        raise ValueError("Unknown scattering type: {}".format(
                            sname))

                    rates = scats.calculate_scattering()
                    self.kgrid[tp][sname][c][T][0] = rates
                    self.kgrid[tp]["_all_elastic"][c][T][0] += rates

    def map_to_egrid(self, prop_name, c_and_T_idx=True, prop_type="vector"):
        """
        Maps a propery from kgrid to egrid conserving the nomenclature.
        The mapped property w/ format: kgrid[tp][prop_name][c][T][ib][ik]
        will have the format: egrid[tp][prop_name][c][T][ie]

        Args:
            prop_name (string): the name of the property to be mapped. It must
                be available in the kgrid.
            c_and_T_idx (bool): if True, the propetry will be calculated and
                mapped at each concentration, c, and T
            prop_type (str): options are "scalar", "vector", "tensor"

        Returns (None): sets egrid[tp][prop_name][c][T] as floats or np.ndarray
        """
        if not c_and_T_idx:
            self.initialize_var("egrid", prop_name, prop_type, initval=self.gs,
                                is_nparray=True, c_T_idx=False)
            for tp in ["n", "p"]:
                for ie, en in enumerate(self.egrid[tp]["energy"]):
                    for ib, ik in self.kgrid_to_egrid_idx[tp][ie]:
                        self.egrid[tp][prop_name][ie] += \
                            self.kgrid[tp][prop_name][ib][ik]
                    self.egrid[tp][prop_name][ie] /= \
                        len(self.kgrid_to_egrid_idx[tp][ie])
        else:
            self.initialize_var("egrid", prop_name, prop_type, initval=self.gs,
                                is_nparray=True, c_T_idx=True)
            for tp in ["n", "p"]:
                for c in self.dopings:
                    for T in self.temperatures:
                        for ie, en in enumerate(self.egrid[tp]["energy"]):
                            for ib, ik in self.kgrid_to_egrid_idx[tp][ie]:
                                self.egrid[tp][prop_name][c][T][ie] += \
                                    self.kgrid[tp][prop_name][c][T][ib][ik]
                            self.egrid[tp][prop_name][c][T][ie] /= \
                                len(self.kgrid_to_egrid_idx[tp][ie])

    def find_fermi(self, c, T, rtol=0.01, rtol_loose=0.03, step=0.1, nstep=50):
        """
        Finds the Fermi level at a given c and T at egrid (i.e. DOS)

        Args:
            c (float): The doping concentration;
                c < 0 indicate n-type (i.e. electrons) and c > 0 for p-type
            T (float): The temperature.
            rtol (0<float<1): convergance threshold for relative error
            rtol_loose (0<float<1): maximum relative error allowed between the
                calculated and input c
            step (float): initial step size in eV. (-step*nstep,step*nstep) is
                the initial energy range around the fermi level initial guess
            nstep (int): number of steps to check before and after a given
                fermi level

        Returns (float in eV):
            The fitted/calculated Fermi level
        """
        relative_error = self.gl
        typ = get_tp(c)
        fermi = self.cbm_vbm[typ]["energy"] + 0.01  # initialize fermi non-zero

        conversion = 1.0 / (self.structure.volume * (A_to_m * m_to_cm) ** 3)

        dos_e = np.array([d[0] for d in self.dos])
        dos_de = np.array([self.dos[i + 1][0] - self.dos[i][0] \
                           for i, _ in enumerate(self.dos[:-1])] + [0.0])
        dos_dos = np.array([d[1] for d in
                            self.dos])  # left is faster, trapezoidal makes no difference

        # fix energy, energy diff. and dos for integration at all fermi levels
        es = np.repeat(dos_e.reshape((len(dos_e), 1)), 2 * nstep + 1, axis=1)
        de = np.repeat(dos_de.reshape((len(dos_de), 1)), 2 * nstep + 1, axis=1)
        tdos = np.repeat(dos_dos.reshape((len(dos_dos), 1)), 2 * nstep + 1,
                         axis=1)

        ## debug plot to make sure CBM/VBM recognized correctly in DOS
        PLOT_CALCULATED_DOS = False
        if PLOT_CALCULATED_DOS:
            ## if not commented, make sure run_type='BOLTZ' in BoltztrapRunner
            self.logger.debug('PLOT_CALCULATED_DOS is set to True, if '
                              'interpolation=boltztrap1, make sure to set '
                              'run_type="BOLTZ" when running BoltztrapRunner')
            import matplotlib.pyplot as plt
            start_idx = self.get_Eidx_in_dos(self.cbm_vbm["p"]["energy"] - 1.)
            end_idx = self.get_Eidx_in_dos(self.cbm_vbm["n"]["energy"] + 1.)
            plt.scatter(dos_e[start_idx: end_idx], dos_dos[start_idx: end_idx])
            plt.scatter(dos_e[self.cbm_dos_idx], 0, s=100, marker='s')
            plt.scatter(dos_e[self.vbm_dos_idx], 0, s=100, marker='s')
            plt.show()
            plt.savefig(os.path.join(self.calc_dir, 'test_bsdos.png'))

        self.logger.debug("Calculating the fermi level at T={} K".format(T))
        midgap_idx = int((self.vbm_dos_idx + self.cbm_dos_idx) / 2)
        for i in range(20):
            fermi_range = np.linspace(fermi - nstep * step,
                                      fermi + nstep * step, 2 * nstep + 1)
            n_dopings = -conversion \
                        * np.sum(tdos[midgap_idx:] \
                                 * f0(es[midgap_idx:], fermi_range, T) \
                                 * de[midgap_idx:], axis=0)
            p_dopings = conversion \
                        * np.sum(tdos[:midgap_idx + 1] \
                                 * (1 - f0(es[:midgap_idx + 1], fermi_range, T)) \
                                 * de[:midgap_idx + 1], axis=0)
            relative_error = abs((n_dopings + p_dopings) / c - 1.0)
            fermi_idx = np.argmin(relative_error)
            fermi = fermi_range[fermi_idx]
            self.calc_doping[c][T]['n'] = n_dopings[fermi_idx]
            self.calc_doping[c][T]['p'] = p_dopings[fermi_idx]
            for tp in ['p', 'n']:
                if np.isnan(self.calc_doping[c][T][tp]):
                    self.calc_doping[c][T][tp] = 10
            if relative_error[fermi_idx] < rtol:
                self.logger.info(
                    "fermi at {0:.2e} 1/cm3 and {1} K: {2:.6f}".format(c, T,
                                                                       fermi))
                return fermi
            step /= 10.0

        if relative_error[fermi_idx] > rtol_loose:
            raise AmsetError(self.logger,
                             'The calculated concentration is not within {0:.2f}% of'
                             ' the given value ({1:.2e}) at T={2}'.format(
                                 rtol_loose * 100, c, T))
        elif relative_error[fermi_idx] > rtol:
            self.logger.warning(
                'Fermi calculated with a loose tolerance of {0:.2f}%'
                ' at c={1:.2e}, T={2}K'.format(rtol_loose, c, T))
        return fermi

    def inverse_screening_length(self, c, T):
        """
        Calculates the inverse charge screening length (beta) based on Eq. 70
        of reference [R]. Beta is used in calculation of ionized impurity (IMP)
        scattering.

        Args:
            c (float): the carrier concentration (to get the fermi level)
            T (float): the temperature

        Returns (float): the inverse screening length (beta) in 1/nm units
        """
        beta = {}
        for tp in ["n", "p"]:
            integral = self.integrate_over_E(props=["f0", "1 - f0"],
                                             tp=tp, c=c, T=T, xDOS=True)
            beta[tp] = (e ** 2 / (self.epsilon_s * epsilon_0 * k_B * T) \
                        * integral / self.structure.volume * 1e12 / e) ** 0.5
        return beta

    def solve_BTE_iteratively(self):
        """
        Iteratively solve linearized/low-field Boltzmann Transport Equation
        See equation (43) page 20 of the reference [R]

        Returns (None): the results are stored in "g*" keys in kgrid and egrid
        """
        if "POP" in self.inelastic_scats and not self.bs_is_isotropic:
            # calculating S_o scattering rate which is NOT a function of g
            for g_suffix in ["", "_th"]:
                self.s_inelastic(sname="S_o" + g_suffix, g_suffix=g_suffix)

        # solve BTE to calculate S_i scattering rate and perturbation (g) in an iterative manner
        for iter in range(self.BTE_iters):
            self._check_timeout_hours()
            self.logger.info("Performing iteration # {}".format(iter))
            if "POP" in self.inelastic_scats:
                if self.bs_is_isotropic:
                    if iter == 0:
                        self.s_inel_eq_isotropic(once_called=False)
                    else:
                        self.s_inel_eq_isotropic(once_called=True)
                else:
                    for g_suffix in ["", "_th"]:
                        self.s_inelastic(sname="S_i" + g_suffix,
                                         g_suffix=g_suffix)
            for c in self.dopings:
                for T in self.temperatures:
                    for tp in ["n", "p"]:
                        g_old = np.array(self.kgrid[tp]["g"][c][T][0])
                        for ib in range(self.cbm_vbm[tp]["included"]):
                            self.kgrid[tp]["g_POP"][c][T][ib] = (self.kgrid[tp][
                                                                     "S_i"][c][
                                                                     T][ib] +
                                                                 self.kgrid[tp][
                                                                     "electric force"][
                                                                     c][T][
                                                                     ib]) / (
                                                                        self.kgrid[
                                                                            tp][
                                                                            "S_o"][
                                                                            c][
                                                                            T][
                                                                            ib] + self.gs + 1.0)

                            self.kgrid[tp]["g"][c][T][ib] = (self.kgrid[tp][
                                                                 "S_i"][c][T][
                                                                 ib] +
                                                             self.kgrid[tp][
                                                                 "electric force"][
                                                                 c][
                                                                 T][ib]) / (
                                                                    self.kgrid[
                                                                        tp][
                                                                        "S_o"][
                                                                        c][
                                                                        T][
                                                                        ib] +
                                                                    self.kgrid[
                                                                        tp][
                                                                        "_all_elastic"][
                                                                        c][
                                                                        T][
                                                                        ib])

                            self.kgrid[tp]["g_th"][c][T][ib] = (self.kgrid[tp][
                                                                    "S_i_th"][
                                                                    c][T][ib] +
                                                                self.kgrid[tp][
                                                                    "thermal force"][
                                                                    c][T][
                                                                    ib]) / (
                                                                       self.kgrid[
                                                                           tp][
                                                                           "S_o_th"][
                                                                           c][
                                                                           T][
                                                                           ib] +
                                                                       self.kgrid[
                                                                           tp][
                                                                           "_all_elastic"][
                                                                           c][
                                                                           T][
                                                                           ib])

                            self.kgrid[tp]["f"][c][T][ib] = \
                                self.kgrid[tp]["f0"][c][T][ib] + \
                                self.kgrid[tp]["g"][c][T][ib]
                            self.kgrid[tp]["f_th"][c][T][ib] = \
                                self.kgrid[tp]["f0"][c][T][ib] + \
                                self.kgrid[tp]["g_th"][c][T][ib]

                        avg_g_diff = np.mean(
                            [abs(g_old[ik] - self.kgrid[tp]["g"][c][T][0][ik])
                             for ik in range(len(g_old))])
                        self.logger.info(
                            "Average difference in {0}-type g term at c={1:.2e} and T={2}: {3}".format(
                                tp, c, T, avg_g_diff))

        for prop in ["electric force", "thermal force", "g", "g_POP", "g_th",
                     "S_i", "S_o", "S_i_th", "S_o_th"]:
            self.map_to_egrid(prop_name=prop, c_and_T_idx=True)

        for tp in ["n", "p"]:
            for c in self.dopings:
                for T in self.temperatures:
                    for ie in range(len(self.egrid[tp]["g_POP"][c][T])):
                        if norm(self.egrid[tp]["g_POP"][c][T][ie]) > 1:
                            self.egrid[tp]["g_POP"][c][T][ie] = [1e-5, 1e-5,
                                                                 1e-5]

    def calculate_transport_properties_with_E(self):
        """
        Mobility and Seebeck coefficient are calculated by integrating the
        perturbation of electron distribution and group velocity over the energy
            """
        valley_transport = {tp: {
            el_mech: {c: {T: np.array([0., 0., 0.]) for T in self.temperatures}
                      for
                      c in
                      self.dopings} for el_mech in self.transport_labels} for tp
            in
            ["n", "p"]}

        for c in self.dopings:
            for T in self.temperatures:
                for j, tp in enumerate(["p", "n"]):
                    # mobility numerators
                    for mu_el in self.elastic_scats:
                        valley_transport[tp][mu_el][c][T] = (
                                                                -1) * default_small_E / hbar * \
                                                            self.integrate_over_E(
                                                                props=[
                                                                    "/" + mu_el,
                                                                    "df0dk"],
                                                                tp=tp, c=c, T=T,
                                                                xDOS=False,
                                                                xvel=True)

                    for mu_inel in self.inelastic_scats:
                        valley_transport[tp][mu_inel][c][
                            T] = self.integrate_over_E(props=[
                            "g_" + mu_inel], tp=tp, c=c, T=T, xDOS=False,
                            xvel=True)
                        mu_overall_valley = self.integrate_over_E(props=["g"],
                                                                  tp=tp, c=c,
                                                                  T=T,
                                                                  xDOS=False,
                                                                  xvel=True)

                    # TODO: make sure that units of J_th is correct and at the end (after we divide by the denominator), we arrive at A/cm2
                    valley_transport[tp]["J_th"][c][T] = self.integrate_over_E(
                        props=["g_th"],
                        tp=tp, c=c, T=T,
                        xDOS=False, xvel=True)

                    faulty_overall_mobility = False
                    temp_avg = np.array([0.0, 0.0, 0.0])
                    for transport in self.elastic_scats + self.inelastic_scats:
                        temp_avg += 1 / valley_transport[tp][transport][c][T]
                        if norm(mu_overall_valley) > norm(
                                valley_transport[tp][transport][c][T]):
                            faulty_overall_mobility = True  # because the overall mobility should be lower than all
                    valley_transport[tp]['average'][c][T] = 1 / temp_avg

                    if norm(
                            mu_overall_valley) == 0.0 or faulty_overall_mobility:
                        valley_transport[tp]['overall'][c][T] = \
                            valley_transport[tp]['average'][c][T]
                    else:
                        valley_transport[tp]["overall"][c][
                            T] = mu_overall_valley
                    self.egrid[tp]["relaxation time constant"][c][T] = \
                        self.mobility[tp]["overall"][c][T] \
                        * 1e-4 * m_e * self.cbm_vbm[tp][
                            "eff_mass_xx"] / e  # 1e-4 to convert cm2/V.s to m2/V.s
                    valley_transport[tp]["seebeck"][c][T] = \
                        self.egrid["Seebeck_integral_numerator"][c][T][tp]
        return valley_transport

    def as_dict(self):
        """
        Mobility, input parameters, etc as a serializable python dictionary.

        Returns (dict):
        """
        out_d = super(Amset, self).as_dict()
        out_d['logger'] = True  # cannot be converted to JSON

        # TODO: Fix this so that the non-private attributes are not overwritten
        out_d['performance_params'] = self._performance_params
        out_d['model_params'] = self._model_params
        out_d['material_params'] = self._material_params

        for arg in _inst_args:
            if hasattr(self, arg):
                out_d[arg] = getattr(self, arg)

        return out_d

    @classmethod
    def from_dict(cls, d):
        decoded = {k: MontyDecoder().process_decoded(v) for k, v in d.items()
                   if not k.startswith("@")}
        amset = cls(**{k: v for k, v in decoded.items() if k not in _inst_args})

        for k in _inst_args:
            if k in decoded:
                setattr(amset, k, decoded[k])
        return amset

    def to_file(self, filename='amset.json.gz', directory='run_data',
                overwrite=True):
        """Serialize the AMSET run to a JSON file.

        Can be loaded by the ``Amset.from_file()`` method for post-processing
        (e.g. plotting).

        Args:
            filename (str): The JSON file name.
            directory (str): The directory in which to save the file.
                Folders will be created if they do not already exist.
                The directory should be relative to Amset.calc_dir.
            overwrite (bool): Whether to overwrite the JSON file if it exists.
                If set to False, a new file with the suffix '_n' is created,
                where n is 1, 2, 3, etc.

        Returns:
            (str): The full path to saved file.
        """
        directory = path_join(self.calc_dir, directory)

        if not os.path.exists(directory):
            os.makedirs(directory)

        filepath = path_join(directory, filename)
        if not overwrite and os.path.exists(filepath):
            self.logger.info("{} already exists, refusing to overwrite".format(
                filepath))
            pre = filename.split('.')[0]  # filename with no extension
            suf = ".".join(filename.split('.')[1:])  # file extension
            # gets the first filename that doesn't exist from an generator
            file_gen = (path_join(directory, '{}_{}.{}'.format(pre, i, suf))
                        for i in count())
            filepath = next(f for f in file_gen if not os.path.exists(f))

        self.logger.info("Writing AMSET data to {}".format(filepath))
        dumpfn(self, filepath)
        return filepath

    @staticmethod
    def from_file(filepath):
        """Load an AMSET run from a JSON file.

        The AMSET json can file written using the ``Amset.to_file()``
        method.

        Args:
            filepath (str): Full path to the AMSET json file.

        Returns:
            (Amset): An Amset object.
        """
        return loadfn(filepath)

    def grids_to_json(self, kgrid=True, trimmed=False, max_ndata=None, n0=0,
                      valleys=True, path=None, dir_name="run_data"):
        """
        Writes the kgrid and egird to json files

        Args:
            kgrid (bool): whether to also write kgrid to kgrid.json
            trimmed (bool): if trimmed some properties (dict keys) will be
                removed to save space
            max_ndata (int): the maximum index from the CBM/VBM written to file
            n0 (int): the initial list index of a property written to file

        Returns: egrid.json and (optional) kgrid.json file(s)
        """
        path = os.path.join(path or self.calc_dir, dir_name)
        if not os.path.exists(path):
            os.makedirs(name=path)

        if not max_ndata:
            max_ndata = int(self.gl)
        egrid = deepcopy(self.egrid)
        if trimmed:
            nmax = int(min([max_ndata + 1, min([len(egrid["n"]["energy"]),
                                                len(egrid["p"]["energy"])])]))
            for tp in ["n", "p"]:
                for key in egrid[tp]:
                    if key in ['size', 'J_th', 'relaxation time constant',
                               'conductivity', 'seebeck', 'TE_power_factor']:
                        continue
                    try:
                        for c in self.dopings:
                            for T in self.temperatures:
                                if tp == "n":
                                    egrid[tp][key][c][T] = \
                                        self.egrid[tp][key][c][T][n0:n0 + nmax]
                                else:
                                    egrid[tp][key][c][T] = \
                                        self.egrid[tp][key][c][T][::-1][
                                        n0:n0 + nmax]
                    except:
                        try:
                            if tp == "n":
                                egrid[tp][key] = self.egrid[tp][key][
                                                 n0:n0 + nmax]
                            else:
                                egrid[tp][key] = self.egrid[tp][key][::-1][
                                                 n0:n0 + nmax]
                        except:
                            if key not in ['mobility']:
                                self.logger.warning(
                                    'in grids_to_json: cutting {} '
                                    'in egrid failed!'.format(
                                        key))

        with open(os.path.join(path, "egrid.json"), 'w') as fp:
            json.dump(egrid, fp, sort_keys=True, indent=4, ensure_ascii=False,
                      cls=MontyEncoder)

        # self.kgrid trimming
        if kgrid:
            kgrid = deepcopy(self.kgrid)
            if trimmed:
                nmax = min([max_ndata + 1, min([len(kgrid["n"]["kpoints"][0]),
                                                len(kgrid["p"]["kpoints"][
                                                        0])])])
                for tp in ["n", "p"]:
                    for key in kgrid[tp]:
                        if key in ["size"]:
                            continue
                        try:
                            for c in self.dopings:
                                for T in self.temperatures:
                                    if tp == "n":
                                        kgrid[tp][key][c][T] = [
                                            self.kgrid[tp][key][c][T][b][
                                            n0:n0 + nmax]
                                            for b in range(
                                                self.cbm_vbm[tp]["included"])]
                                    else:
                                        kgrid[tp][key][c][T] = [
                                            self.kgrid[tp][key][c][T][b][::-1][
                                            n0:n0 + nmax]
                                            for b in range(
                                                self.cbm_vbm[tp]["included"])]
                        except:
                            try:
                                if tp == "n":
                                    kgrid[tp][key] = [
                                        self.kgrid[tp][key][b][n0:n0 + nmax]
                                        for b in
                                        range(self.cbm_vbm[tp]["included"])]
                                else:
                                    kgrid[tp][key] = [
                                        self.kgrid[tp][key][b][::-1][
                                        n0:n0 + nmax]
                                        for b in
                                        range(self.cbm_vbm[tp]["included"])]
                            except:
                                if key not in ['mobility']:
                                    self.logger.warning(
                                        'in grids_to_json: cutting {} '
                                        'in kgrid failed!'.format(key))

            with open(os.path.join(path, "kgrid.json"), 'w') as fp:
                json.dump(kgrid, fp, sort_keys=True, indent=4,
                          ensure_ascii=False, cls=MontyEncoder)
        if valleys:
            with open(os.path.join(path, "valleys.json"), 'w') as fp:
                json.dump(self.valleys, fp,
                          sort_keys=True, indent=4,
                          ensure_ascii=False, cls=MontyEncoder)

    def to_csv(self, path=None, dir_name="run_data",
               csv_filename='amset_results.csv'):
        """
        Writes the calculated transport properties to a csv file. These
        properties are overall mobility and those values calculated assuming
        only one scattering mechanism is limiting the mobility. Seebeck
        coefficient is also reported all at any given combination of carrier
        concentration, c, or temperature, T.

        Args:
            path (str): full path to the folder where the .csv file is saved
            dir_name (str): folder where .csv is saved; ignored if path is set
            csv_filename (str): the name of the .csv file

        Returns (None):
        """
        import csv
        path = os.path.join(path or self.calc_dir, dir_name)
        if not os.path.exists(path):
            os.makedirs(name=path)
        with open(os.path.join(path, csv_filename), 'w') as csvfile:
            fieldnames = ['type', 'c(cm-3)', 'T(K)', 'overall', 'average'] + \
                         self.elastic_scats + self.inelastic_scats + [
                             'Seebeck (uV/K)']
            writer = csv.DictWriter(csvfile, fieldnames=fieldnames)
            writer.writeheader()
            for c in self.dopings:
                tp = get_tp(c)
                for T in self.temperatures:
                    row = {'type': tp, 'c(cm-3)': abs(c), 'T(K)': T}
                    for p in ['overall',
                              'average'] + self.elastic_scats + self.inelastic_scats:
                        row[p] = sum(self.mobility[tp][p][c][T]) / 3
                    row['Seebeck (uV/K)'] = sum(self.seebeck[tp][c][T]) / 3
                    writer.writerow(row)

    def plot(self, **kwargs):
        """
        Plots the given k_plots and e_plots properties.

        See docstring for amset.plotting.get_amset_plots for kewyword arguments.

        """
        get_amset_plots(amset=self, **kwargs)

    def find_fermi_k(self, tolerance=0.001, num_bands=None):
        """
        **method used only by "k"-integration method.**

        Args:
            tolerance:
            num_bands:

        Returns:

        """
        num_bands = num_bands or self.num_bands
        closest_energy = {c: {T: None for T in self.temperatures} for c in
                          self.dopings}
        self.f0_array = {c: {T: {tp: list(range(num_bands[tp])) \
                                 for tp in ['n', 'p']} \
                             for T in self.temperatures} \
                         for c in self.dopings}
        for c in self.dopings:
            tp = get_tp(c)
            tol = tolerance * abs(c)
            for T in self.temperatures:
                step = 0.1
                range_of_energies = np.arange(self.cbm_vbm[tp]['energy'] - 2,
                                              self.cbm_vbm[tp]['energy'] + 2.1,
                                              step)
                diff = 1000.0 * abs(c)
                while (diff > tol):
                    # try a number for fermi level
                    diffs = {}
                    for e_f in range_of_energies:
                        # calculate distribution in both conduction and valence bands
                        f_con = 1 / (np.exp(
                            (self.energy_array['n'] - e_f) / (k_B * T)) + 1)
                        f_val = 1 / (np.exp(
                            (self.energy_array['p'] - e_f) / (k_B * T)) + 1)
                        # density of states in k space is V/8pi^3 per spin, but total states per real volume per k volume is 2/8pi^3
                        dens_of_states = 1 / (4 * np.pi ** 3)
                        # see if it is close to concentration
                        n_concentration = \
                            self.integrate_over_states(f_con * dens_of_states,
                                                       'n')[
                                0]
                        p_concentration = \
                            self.integrate_over_states(
                                (1 - f_val) * dens_of_states,
                                'p')[0]
                        diffs[e_f] = abs(
                            (p_concentration - n_concentration) - c)
                    # compare all the numbers and zoom in on the closest
                    closest_energy[c][T] = min(diffs, key=diffs.get)
                    range_of_energies = np.arange(closest_energy[c][T] - step,
                                                  closest_energy[c][T] + step,
                                                  step / 10)
                    step /= 10
                    diff = diffs[closest_energy[c][T]]
                # find the calculated concentrations (dopings) of each type at the determined fermi level
                e_f = closest_energy[c][T]
                for j, tp in enumerate(['n', 'p']):
                    for ib in list(range(num_bands[tp])):
                        self.f0_array[c][T][tp][ib] = 1 / (np.exp(
                            (self.energy_array[tp][ib][:, :, :, 0] - e_f) / (
                                    k_B * T)) + 1)
                    self.calc_doping[c][T][tp] = self.integrate_over_states(
                        j - np.array(self.f0_array[c][T][tp]), tp)
        return closest_energy

    def get_scalar_output(self, vec, dir):
        """
        **method used only by "k"-integration method.**

        As the name suggests, it returns a scalar off a vector for plotting.

        Args:
            vec (3x1 array or list): the input vector.
            dir (str): the direction; options are "x", "y", "z" and "avg"

        Returns (float):
        """
        if dir == 'x':
            return vec[0]
        if dir == 'y':
            return vec[1]
        if dir == 'z':
            return vec[2]
        if dir == 'avg':
            return sum(vec) / 3

    def calc_v_vec(self, tp):
        """
        **method used only by "k"-integration method.**

        Args:
            tp:

        Returns:

        """
        v_vec_all_bands = []
        v_norm_all_bands = []
        for ib in range(self.num_bands[tp]):
            v_norm_k_ordered = (v_vec_k_ordered[:, 0] ** 2 + v_vec_k_ordered[:,
                                                             1] ** 2 + v_vec_k_ordered[
                                                                       :,
                                                                       2] ** 2) ** 0.5
            v_vec_all_bands.append(
                self.grid_from_ordered_list(v_vec_k_ordered, tp,
                                            none_missing=True))
            v_norm_all_bands.append(
                self.grid_from_ordered_list(v_norm_k_ordered, tp,
                                            none_missing=True, scalar=True))
        return np.array(v_vec_all_bands), np.array(v_norm_all_bands)

    def array_from_kgrid(self, prop_name, tp, c=None, T=None, denom=False,
                         none_missing=False, fill=None):
        """
        **method used only by "k"-integration method.**

        turns a kgrid property into a list of grid arrays of that property for k integration

        Args:
            prop_name:
            tp:
            c:
            T:
            denom:
            none_missing:
            fill:

        Returns:

        """
        if c:
            return np.array([self.grid_from_energy_list(
                self.kgrid[tp][prop_name][c][T][ib], tp, ib, denom=denom,
                none_missing=none_missing, fill=fill) for ib in
                range(self.num_bands[tp])])
        else:
            return np.array([self.grid_from_energy_list(
                self.kgrid[tp][prop_name][ib], tp, ib, denom=denom,
                none_missing=none_missing, fill=fill) for ib in
                range(self.num_bands[tp])])

    def grid_from_energy_list(self, props, tp, ib, denom=False,
                              none_missing=False, fill=None):
        """
        **method used only by "k"-integration method.**

        Args:
            props: a list that is sorted by energy and missing removed points
            tp:
            ib:
            denom:
            none_missing:
            fill:

        Returns:

        """
        if not fill:
            if not denom:
                fill = 0
            if denom:
                fill = 1
        adjusted_props = list(props)
        # step 0 is reverse second sort
        adjusted_props = np.array(adjusted_props)[self.pos_idx_2[tp][ib]]
        adjusted_props = [adjusted_props[i] for i in
                          range(adjusted_props.shape[0])]

        # reverse what has been done: step 1 is add new points back
        if not none_missing:
            insert_list = False
            if type(adjusted_props[0]) == np.ndarray or type(
                    adjusted_props[0]) == list:
                if len(adjusted_props[0]) == 3:
                    insert_list = True
            for ik in self.rm_idx_list[tp][ib]:
                adjusted_props.insert(ik,
                                      fill) if not insert_list else adjusted_props.insert(
                    ik, [fill, fill, fill])

        # step 2 is reorder based on first sort
        adjusted_props = np.array(adjusted_props)[self.pos_idx[tp]]
        # then call grid_from_ordered_list
        return self.grid_from_ordered_list(adjusted_props, tp, denom=denom,
                                           none_missing=True)

    def grid_from_ordered_list(self, props, tp, denom=False, none_missing=False,
                               scalar=False):
        """
        **method used only by "k"-integration method.**

        Args:
            props:
            tp:
            denom:
            none_missing:
            scalar:

        Returns:  a grid of the (x,y,z) k points in the proper grid
        """
        N = list(self.kgrid_array[tp].shape)
        if scalar:
            N[-1] = 1
        grid = np.zeros(N)
        adjusted_props = list(props)

        # put zeros back into spots of missing indexes
        # self.rm_idx_list format: [tp][ib][ik]
        if not none_missing:
            for ib in range(self.num_bands[tp]):
                for ik in self.rm_idx_list[tp][ib]:
                    if not denom:
                        adjusted_props.insert(ik, 0)
                    if denom:
                        adjusted_props.insert(ik, 1)

        for i in range(N[0]):
            for j in range(N[1]):
                for k in range(N[2]):
                    grid[i, j, k] = adjusted_props[
                        i * N[1] * N[2] + j * N[2] + k]
        return grid

    def integrate_over_states(self, integrand_grid, tp='all'):
        """
        **method used only by "k"-integration method.**

        Args:
            integrand_grid: list or array of array grids
            tp:

        Returns:

        """
        integrand_grid = np.array(integrand_grid)
        if type(integrand_grid[0][0, 0, 0]) == list or type(
                integrand_grid[0][0, 0, 0]) == np.ndarray:
            result = np.zeros(3)
        else:
            result = 0
        num_bands = integrand_grid.shape[0]
        for ib in range(num_bands):
            result += self.integrate_over_k(integrand_grid[ib], tp)
        return result

    def calculate_transport_properties_with_k(self, test_anisotropic,
                                              important_points):
        """
        **method used only by "k"-integration method.**

        Calculates transport properties for isotropic materials with integration
        over the k-points rather than energy

        Args:
            test_anisotropic:
            important_points:

        Returns:

        """
        # calculate mobility by averaging velocity per electric field strength
        mu_num = {tp: {
            el_mech: {c: {T: [0, 0, 0] for T in self.temperatures} for c in
                      self.dopings} for el_mech in self.elastic_scats} for tp in
            ["n", "p"]}
        valley_transport = {tp: {
            el_mech: {c: {T: np.array([0., 0., 0.]) for T in self.temperatures}
                      for
                      c in
                      self.dopings} for el_mech in self.transport_labels} for tp
            in
            ["n", "p"]}

        for c in self.dopings:
            for T in self.temperatures:
                for j, tp in enumerate(["n", "p"]):
                    E_array = self.array_from_kgrid('energy', tp)
                    if not self.count_mobility[self.ibrun][tp]:
                        continue
                    N = self.kgrid_array[tp].shape

                    # get quantities that are independent of mechanism
                    num_k = [len(self.kgrid[tp]["energy"][ib]) for ib in
                             range(self.num_bands[tp])]
                    df0dk = self.array_from_kgrid('df0dk', tp, c, T)
                    v = self.array_from_kgrid('velocity', tp)
                    f0_removed = self.array_from_kgrid('f0', tp, c, T)
                    f0_all = 1 / (np.exp(
                        (self.energy_array[tp] - self.fermi_level[c][T]) / (
                                k_B * T)) + 1)

                    np.set_printoptions(precision=3)

                    # TODO: the anisotropic case is not correct right now
                    if not self.bs_is_isotropic or test_anisotropic:

                        v_vec, v_norm = self.calc_v_vec(tp)

                        # TODO: get f through solving the BTE anisotropically
                        # k_hat = np.array([self.k_hat_array[tp] for ib in range(self.num_bands[tp])])
                        k_hat_cartesian = np.array(
                            [self.k_hat_array_cartesian[tp] for ib in
                             range(self.num_bands[tp])])
                        g = self.array_from_kgrid("g", tp, c, T)
                        # x is the cosine of the angle between the force and k, or negative the cosine of the angle
                        # between the electric fields and k
                        x = -k_hat_cartesian
                        f_T = f0_all + x * g

                        if tp == 'n':
                            print('v')
                            print(v_vec.shape)
                            print(v_vec[0, (N[0] - 1) / 2, (N[1] - 1) / 2, :])
                            print('k_hat_cartesian')
                            print(k_hat_cartesian[0, (N[0] - 1) / 2,
                                  (N[1] - 1) / 2, :])
                            print('g')
                            print(g[0, (N[0] - 1) / 2, (N[1] - 1) / 2, :])

                            print('v*f0_all')
                            print((v_vec * f0_all)[0, (N[0] - 1) / 2,
                                  (N[1] - 1) / 2, :])
                            print('v*f_T')
                            print(
                                (v_vec * f_T)[0, (N[0] - 1) / 2, (N[1] - 1) / 2,
                                :])
                            print('v*(f_T-f0_all)')
                            print(
                                (v_vec * k_hat_cartesian * g)[0, (N[0] - 1) / 2,
                                (N[1] - 1) / 2, :])
                            print('v*f_T*d3k')
                            print(((v_vec * f_T)[0] * self.dv_grid['n'][:, :, :,
                                                      np.newaxis])[
                                  (N[0] - 1) / 2, (N[1] - 1) / 2, :])
                            print("sum")
                            print(np.sum(((v_vec * f_T)[0] * self.dv_grid['n'][
                                                             :, :, :,
                                                             np.newaxis]),
                                         axis=(0, 1, 2)))

                        # from equation 44 in Rode, overall
                        # nu_el = self.array_from_kgrid('_all_elastic', tp, c, T, denom=True)
                        # numerator = -self.integrate_over_states(v * self.k_hat_array[tp] * (-1 / hbar) * df0dk / nu_el, tp)
                        # denominator = self.integrate_over_states(f0, tp) * hbar * default_small_E
                        numerator = self.integrate_over_states(
                            v_vec / default_small_E * f_T, tp)
                        numerator2 = self.integrate_over_states(
                            v_vec / default_small_E * f0_all, tp)
                        numerator3 = self.integrate_over_states(
                            v_vec / default_small_E * (f_T - f0_all), tp)
                        numerator4 = self.integrate_over_states(
                            v_vec / default_small_E * (x * g), tp)
                        numerator5 = self.integrate_over_states(
                            v_norm * x * x * g, tp) / default_small_E
                        numerator6 = self.integrate_over_states(
                            v_norm * x ** 2 * g, tp) / default_small_E
                        denominator = self.integrate_over_states(
                            j + ((-1) ** j) * f_T, tp)
                        self.mobility[tp]['overall'][c][
                            T] = numerator / denominator

                        if tp == 'n':
                            print(
                                'ANISOTROPIC numerator, numerator without g, and denominator:')
                            print(numerator)
                            print(numerator2)
                            print(numerator3)
                            print(numerator4)
                            print(numerator5)
                            print(numerator6)
                            print(denominator)

                        if tp == 'n':
                            denominator_iso = self.integrate_over_states(f0_all,
                                                                         tp)
                        if tp == 'p':
                            denominator_iso = self.integrate_over_states(
                                1 - f0_all, tp)
                        numerator_iso = self.integrate_over_states(g * v_norm,
                                                                   tp) / 3 / default_small_E

                        if tp == 'n':
                            print('v')
                            print(v[0, (N[0] - 1) / 2, (N[1] - 1) / 2, :])
                            print('g*v')
                            print((g * v)[0, (N[0] - 1) / 2, (N[1] - 1) / 2, :])
                            print('ISOTROPIC numerator and denominator:')
                            print(numerator_iso)
                            print(denominator_iso)

                        k_norm = np.sqrt(
                            self.kgrid_array_cartesian[tp][:, :, :, 0] ** 2 +
                            self.kgrid_array_cartesian[tp][:, :, :, 1] ** 2 +
                            self.kgrid_array_cartesian[tp][:, :, :, 2] ** 2) / (
                                         A_to_m * m_to_cm)
                        print('norm(k)')
                        print(k_norm[(N[0] - 1) / 2, (N[1] - 1) / 2, :])  # 1/cm
                        print(
                            self.structure.lattice.reciprocal_lattice.volume)  # in 1/A^3
                        k_0 = (
                                  self.structure.lattice.reciprocal_lattice.volume) ** (
                                      1. / 3) / (A_to_m * m_to_cm)
                        print('k_0')
                        print(k_0)  # in 1/cm
                        print('test integral of e^(-r) * cos^2(theta)')
                        aa = 10 / (k_0 / 2)  # in cm
                        print(self.integrate_over_k(
                            np.exp(-aa * k_norm) * k_hat_cartesian[0, :, :, :,
                                                   2] ** 2 * aa ** 3, tp))

                    if self.bs_is_isotropic and not test_anisotropic:
                        if tp == get_tp(c):
                            self.logger.info(
                                'calculating mobility by integrating over'
                                ' k-grid and isotropic BS assumption...')
                            self.logger.debug('current valley is at {}'.format(
                                important_points))
                            self.logger.debug('the denominator is:\n{}'.format(
                                self.denominator))

                        for el_mech in self.elastic_scats:
                            nu_el = self.array_from_kgrid(el_mech, tp, c, T,
                                                          denom=True)
                            # this line should have -e / hbar except that hbar is in units of eV*s so in those units e=1
                            g = -1 / hbar * df0dk / nu_el
                            valley_transport[tp][el_mech][c][
                                T] = self.integrate_over_states(g * v, tp)
                            # from equation 45 in Rode, inelastic mechanisms
                        for inel_mech in self.inelastic_scats:
                            g = self.array_from_kgrid("g_" + inel_mech, tp, c,
                                                      T)
                            valley_transport[tp][inel_mech][c][
                                T] = self.integrate_over_states(g * v, tp)

                        # from equation 45 in Rode, overall
                        g = self.array_from_kgrid("g", tp, c, T)
                        valley_transport[tp]['overall'][c][
                            T] = self.integrate_over_states(g * v, tp)
                        g_th = self.array_from_kgrid("g", tp, c, T)
                        valley_transport[tp]["J_th"][c][
                            T] = self.integrate_over_states(g_th * v, tp)
                        valley_transport[tp]["seebeck"][c][
                            T] = self.integrate_over_states(
                            f0_all * (1 - f0_all) * E_array, tp) / (k_B * T)

                    # figure out average mobility
                    faulty_overall_mobility = False
                    mu_overrall_norm = norm(
                        valley_transport[tp]['overall'][c][T])
                    mu_average = np.array([0.0, 0.0, 0.0])
                    for transport in self.elastic_scats + self.inelastic_scats:
                        # averaging all mobility values via Matthiessen's rule
                        mu_average += 1 / (np.array(
                            valley_transport[tp][transport][c][T]) + 1e-32)
                        if mu_overrall_norm > norm(
                                valley_transport[tp][transport][c][T]):
                            faulty_overall_mobility = True  # because the overall mobility should be lower than all
                        valley_transport[tp]["average"][c][T] = 1 / mu_average

                    # Decide if the overall mobility make sense or it should be equal to average (e.g. when POP is off)
                    if (
                            mu_overrall_norm == 0.0 or faulty_overall_mobility) and not test_anisotropic:
                        self.logger.warning(
                            'There may be a problem with overall '
                            'mobility; setting it to average...')
                        valley_transport[tp]['overall'][c][T] = \
                            valley_transport[tp]["average"][c][T]

        return valley_transport

# if __name__ == "__main__":
#
#     # inputs
#     mass = 0.25
#     use_parabolic_bands = False
#     model_params = {'bs_is_isotropic': True,
#                     'elastic_scats': ['ACD', 'IMP', 'PIE'],
#                     'inelastic_scats': ['POP']
#                     }
#     if use_parabolic_bands:
#         model_params["parabolic_bands"] = [[
#             [[0.0, 0.0, 0.0], [0.0, mass]],
#         ]]
#     performance_params = {"dE_min": 0.0001, "nE_min": 5,
#                           "BTE_iters": 5,
#                           "max_nbands": 1,
#                           "max_normk": None,
#                           "n_jobs": -1,
#                           "max_nvalleys": 1,
#                           "interpolation": "boltztrap1",
#                           "max_Ecut": 1.0,
#                           "dos_kdensity": 50
#                           }
#     material_params = {"epsilon_s": 12.9, "epsilon_inf": 10.9, "W_POP": 8.73,
#                        # experimental from [R]
#                        "C_el": 139.7, "E_D": {"n": 8.6, "p": 8.6},
#                        "P_PIE": 0.052,
#                        "user_bandgap": 1.54,
#                        # "important_points": {'n': [[0. , 0.5, 0. ]],
#                        #                      'p': [[0. , 0.0, 0. ]]},
#                        }
#     input_dir = "../test_files/GaAs_mp-2534"
#     # coeff_file = None
#     coeff_file = os.path.join(input_dir, "fort.123")
#
#     # instantiate and run AMSET:
#     amset = Amset.from_vasprun(
#         os.path.join(input_dir, "vasprun.xml"),
#         material_params=material_params, calc_dir='.',
#         model_params=model_params,
#         performance_params=performance_params,
#         dopings=[-3e13],
#         temperatures=[300, 600],
#         integration='e',
#     )
#     amset.run_profiled(coeff_file, kgrid_tp='very fine')

# amset.write_input_files()
# amset.to_csv()
# amset.as_dict()
# amset.to_file()
# amset.plot(k_plots=['energy'], e_plots='all', mode='offline',
#            carrier_types=amset.all_types)
#
# amset.grids_to_json(kgrid=True, trimmed=True, max_ndata=100, n0=0)<|MERGE_RESOLUTION|>--- conflicted
+++ resolved
@@ -261,13 +261,9 @@
 
         self.interp_params = None
         if self.interpolation == "boltztrap2":
-<<<<<<< HEAD
-            bz2_data = BandstructureLoader(band_structure, num_electrons)
-=======
             bz2_data = BandstructureLoader(
                 band_structure, structure=band_structure.structure,
                 nelect=num_electrons)
->>>>>>> 373e8c5d
             equivalences = sphere.get_equivalences(atoms=bz2_data.atoms,
                                                    nkpt=len(
                                                        bz2_data.kpoints) * 5,
